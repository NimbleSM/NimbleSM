/*
//@HEADER
// ************************************************************************
//
//                                NimbleSM
//                             Copyright 2018
//   National Technology & Engineering Solutions of Sandia, LLC (NTESS)
//
// Under the terms of Contract DE-NA0003525 with NTESS, the U.S. Government
// retains certain rights in this software.
//
// Redistribution and use in source and binary forms, with or without
// modification, are permitted provided that the following conditions are
// met:
//
// 1. Redistributions of source code must retain the above copyright
// notice, this list of conditions and the following disclaimer.
//
// 2. Redistributions in binary form must reproduce the above copyright
// notice, this list of conditions and the following disclaimer in the
// documentation and/or other materials provided with the distribution.
//
// 3. Neither the name of the Corporation nor the names of the
// contributors may be used to endorse or promote products derived from
// this software without specific prior written permission.
//
// THIS SOFTWARE IS PROVIDED BY NTESS "AS IS" AND ANY EXPRESS OR IMPLIED
// WARRANTIES, INCLUDING, BUT NOT LIMITED TO, THE IMPLIED WARRANTIES OF
// MERCHANTABILITY AND FITNESS FOR A PARTICULAR PURPOSE ARE DISCLAIMED. IN
// NO EVENT SHALL NTESS BE LIABLE FOR ANY DIRECT, INDIRECT, INCIDENTAL,
// SPECIAL, EXEMPLARY, OR CONSEQUENTIAL DAMAGES (INCLUDING, BUT NOT LIMITED
// TO, PROCUREMENT OF SUBSTITUTE GOODS OR SERVICES; LOSS OF USE, DATA, OR
// PROFITS; OR BUSINESS INTERRUPTION) HOWEVER CAUSED AND ON ANY THEORY OF
// LIABILITY, WHETHER IN CONTRACT, STRICT LIABILITY, OR TORT (INCLUDING
// NEGLIGENCE OR OTHERWISE) ARISING IN ANY WAY OUT OF THE USE OF THIS
// SOFTWARE, EVEN IF ADVISED OF THE POSSIBILITY OF SUCH DAMAGE.
//
// Questions?  Contact David Littlewood (djlittl@sandia.gov)
//
// ************************************************************************
//@HEADER
*/

#include <stdexcept>

#include "nimble_data_manager.h"
#include "nimble_kokkos_model_data.h"
#include "nimble_kokkos_material_factory.h"
#include "nimble_vector_communicator.h"

#include <Kokkos_ScatterView.hpp>

namespace nimble_kokkos {

int ModelData::AllocateNodeData(nimble::Length length,
                                std::string label,
                                int num_objects) {

  int field_id;
  auto it = field_label_to_field_id_map_.find(label);
  if (it == field_label_to_field_id_map_.end()) {
    field_id = field_label_to_field_id_map_.size();
    field_label_to_field_id_map_[label] = field_id;
  }
  else {
    field_id = it->second;
  }

  if (length == nimble::SCALAR) {
    // device_node_data_ is of type std::vector< std::unique_ptr< FieldBase > >
    device_node_data_.emplace_back( new Field< FieldType::DeviceScalarNode >( label, num_objects ) );
  }
  else if (length == nimble::VECTOR) {
    device_node_data_.emplace_back( new Field< FieldType::DeviceVectorNode >( label, num_objects ) );
  }
  else {
    throw std::logic_error("\nError:  Invalid device data length in nimble_kokkos::ModelData::AllocateNodeData().\n");
  }

  field_id_to_device_node_data_index_[field_id] = device_node_data_.size() - 1;

  FieldBase * d_field = device_node_data_.back().get();

  if (d_field->type() == FieldType::DeviceScalarNode) {
    Field< FieldType::DeviceScalarNode > * field = dynamic_cast< Field< FieldType::DeviceScalarNode> * >( d_field );
    Field< FieldType::DeviceScalarNode >::View d_view = field->data();
    auto h_view = Kokkos::create_mirror_view( d_view );
    host_node_data_.emplace_back( new Field< FieldType::HostScalarNode >( h_view ) );
  }
  else if (d_field->type() == FieldType::DeviceVectorNode) {
    Field< FieldType::DeviceVectorNode > * field = dynamic_cast< Field< FieldType::DeviceVectorNode> * >( d_field );
    Field< FieldType::DeviceVectorNode >::View d_view = field->data();
    auto h_view = Kokkos::create_mirror_view( d_view );
    host_node_data_.emplace_back( new Field< FieldType::HostVectorNode >( h_view ) );
  }
  else {
    throw std::logic_error("\nError:  Invalid host data length in nimble_kokkos::ModelData::AllocateNodeData().\n");
  }

  field_id_to_host_node_data_index_[field_id] = host_node_data_.size() - 1;

  return field_id;
}

int ModelData::AllocateElementData(int block_id,
                                   nimble::Length length,
                                   std::string label,
                                   int num_objects) {
  int field_id;
  auto it = field_label_to_field_id_map_.find(label);
  if (it == field_label_to_field_id_map_.end()) {
    field_id = field_label_to_field_id_map_.size();
    field_label_to_field_id_map_[label] = field_id;
  }
  else {
    field_id = it->second;
  }

  if (block_id_to_element_data_index_.find(block_id) == block_id_to_element_data_index_.end()) {
    block_id_to_element_data_index_[block_id] = host_element_data_.size();
    host_element_data_.push_back(std::vector< Data >());
    device_element_data_.push_back(std::vector< Data >());
    field_id_to_host_element_data_index_.push_back(std::map<int, int>());
    field_id_to_device_element_data_index_.push_back(std::map<int, int>());
  }
  int block_index = block_id_to_element_data_index_.at(block_id);

  if (length == nimble::SCALAR) {
    device_element_data_.at(block_index).emplace_back( new Field< FieldType::DeviceScalarElem >( label, num_objects ) );
  }
  else if (length == nimble::SYMMETRIC_TENSOR) {
    device_element_data_.at(block_index).emplace_back( new Field< FieldType::DeviceSymTensorElem >( label, num_objects ) );
  }
  else if (length == nimble::FULL_TENSOR) {
    device_element_data_.at(block_index).emplace_back( new Field< FieldType::DeviceFullTensorElem >( label, num_objects ) );
  }
  else {
    throw std::logic_error("\nError:  Invalid device data length in nimble_kokkos::ModelData::AllocateElementData().\n");
  }

  field_id_to_device_element_data_index_.at(block_index)[field_id] = device_element_data_.at(block_index).size() - 1;

  FieldBase * d_field = device_element_data_.at(block_index).back().get();

  if (d_field->type() == FieldType::DeviceScalarElem) {
    Field< FieldType::DeviceScalarElem > * field = dynamic_cast< Field< FieldType::DeviceScalarElem> * >( d_field );
    Field< FieldType::DeviceScalarElem >::View d_view = field->data();
    auto h_view = Kokkos::create_mirror_view( d_view );
    host_element_data_.at(block_index).emplace_back( new Field< FieldType::HostScalarElem >( h_view ) );
  }
  else if (d_field->type() == FieldType::DeviceSymTensorElem) {
    Field< FieldType::DeviceSymTensorElem > * field = dynamic_cast< Field< FieldType::DeviceSymTensorElem> * >( d_field );
    Field< FieldType::DeviceSymTensorElem >::View d_view = field->data();
    auto h_view = Kokkos::create_mirror_view( d_view );
    host_element_data_.at(block_index).emplace_back( new Field< FieldType::HostSymTensorElem >( h_view ) );
  }
  else if (d_field->type() == FieldType::DeviceFullTensorElem) {
    Field< FieldType::DeviceFullTensorElem > * field = dynamic_cast< Field< FieldType::DeviceFullTensorElem> * >( d_field );
    Field< FieldType::DeviceFullTensorElem >::View d_view = field->data();
    auto h_view = Kokkos::create_mirror_view( d_view );
    host_element_data_.at(block_index).emplace_back( new Field< FieldType::HostFullTensorElem >( h_view ) );
  }
  else {
    throw std::logic_error("\nError:  Invalid host data length in nimble_kokkos::ModelData::AllocateElementData().\n");
  }

  field_id_to_host_element_data_index_.at(block_index)[field_id] = host_element_data_.at(block_index).size() - 1;

  return field_id;
}

int ModelData::AllocateIntegrationPointData(int block_id,
                                            nimble::Length length,
                                            std::string label,
                                            int num_objects,
                                            std::vector<double> initial_value) {
  bool set_initial_value = false;
  if (initial_value.size() > 0) {
    set_initial_value = true;
  }

  int field_id;
  auto it = field_label_to_field_id_map_.find(label);
  if (it == field_label_to_field_id_map_.end()) {
    field_id = field_label_to_field_id_map_.size();
    field_label_to_field_id_map_[label] = field_id;
  }
  else {
    field_id = it->second;
  }

  if (block_id_to_integration_point_data_index_.find(block_id) == block_id_to_integration_point_data_index_.end()) {
    block_id_to_integration_point_data_index_[block_id] = host_integration_point_data_step_n_.size();
    host_integration_point_data_step_n_.push_back(std::vector< Data >());
    host_integration_point_data_step_np1_.push_back(std::vector< Data >());
    device_integration_point_data_step_n_.push_back(std::vector< Data >());
    device_integration_point_data_step_np1_.push_back(std::vector< Data >());
    field_id_to_host_integration_point_data_index_.push_back(std::map<int, int>());
    field_id_to_device_integration_point_data_index_.push_back(std::map<int, int>());
  }
  int block_index = block_id_to_integration_point_data_index_.at(block_id);

  if (length == nimble::SCALAR) {
    device_integration_point_data_step_n_.at(block_index).emplace_back( new Field< FieldType::DeviceScalarNode >( label, num_objects ) );
    device_integration_point_data_step_np1_.at(block_index).emplace_back( new Field< FieldType::DeviceScalarNode >( label, num_objects ) );
  }
  else if (length == nimble::VECTOR) {
    device_integration_point_data_step_n_.at(block_index).emplace_back( new Field< FieldType::DeviceVectorNode >( label, num_objects ) );
    device_integration_point_data_step_np1_.at(block_index).emplace_back( new Field< FieldType::DeviceVectorNode >( label, num_objects ) );
  }
  else if (length == nimble::SYMMETRIC_TENSOR) {
    device_integration_point_data_step_n_.at(block_index).emplace_back( new Field< FieldType::DeviceSymTensorIntPt >( label, num_objects ) );
    device_integration_point_data_step_np1_.at(block_index).emplace_back( new Field< FieldType::DeviceSymTensorIntPt >( label, num_objects ) );
  }
  else if (length == nimble::FULL_TENSOR) {
    device_integration_point_data_step_n_.at(block_index).emplace_back( new Field< FieldType::DeviceFullTensorIntPt >( label, num_objects ) );
    device_integration_point_data_step_np1_.at(block_index).emplace_back( new Field< FieldType::DeviceFullTensorIntPt >( label, num_objects ) );
  }
  else {
    throw std::logic_error("\nError:  Invalid device data length in nimble_kokkos::ModelData::AllocateIntegrationPointData().\n");
  }

  field_id_to_device_integration_point_data_index_.at(block_index)[field_id] = device_integration_point_data_step_n_.at(block_index).size() - 1;

  FieldBase * d_field_step_n = device_integration_point_data_step_n_.at(block_index).back().get();
  FieldBase * d_field_step_np1 = device_integration_point_data_step_np1_.at(block_index).back().get();

  if (d_field_step_n->type() == FieldType::DeviceScalarNode) {
    Field< FieldType::DeviceScalarNode > * field_step_n = dynamic_cast< Field< FieldType::DeviceScalarNode> * >( d_field_step_n );
    Field< FieldType::DeviceScalarNode >::View d_view_step_n = field_step_n->data();
    auto h_view_step_n = Kokkos::create_mirror_view( d_view_step_n );
    host_integration_point_data_step_n_.at(block_index).emplace_back( new Field< FieldType::HostScalarNode >( h_view_step_n ) );

    Field< FieldType::DeviceScalarNode > * field_step_np1 = dynamic_cast< Field< FieldType::DeviceScalarNode> * >( d_field_step_np1 );
    Field< FieldType::DeviceScalarNode >::View d_view_step_np1 = field_step_np1->data();
    auto h_view_step_np1 = Kokkos::create_mirror_view( d_view_step_np1 );
    host_integration_point_data_step_np1_.at(block_index).emplace_back( new Field< FieldType::HostScalarNode >( h_view_step_np1 ) );

    if (set_initial_value) {
      int num_elem = h_view_step_n.extent(0);
      for (int i_elem=0 ; i_elem<num_elem ; ++i_elem) {
        h_view_step_n(i_elem) = initial_value.at(0);
        h_view_step_np1(i_elem) = initial_value.at(0);
      }
      Kokkos::deep_copy(d_view_step_n, h_view_step_n);
      Kokkos::deep_copy(d_view_step_np1, h_view_step_np1);
    }
  }
  else if (d_field_step_n->type() == FieldType::DeviceVectorNode) {
    Field< FieldType::DeviceVectorNode > * field_step_n = dynamic_cast< Field< FieldType::DeviceVectorNode> * >( d_field_step_n );
    Field< FieldType::DeviceVectorNode >::View d_view_step_n = field_step_n->data();
    auto h_view_step_n = Kokkos::create_mirror_view( d_view_step_n );
    host_integration_point_data_step_n_.at(block_index).emplace_back( new Field< FieldType::HostVectorNode >( h_view_step_n ) );

    Field< FieldType::DeviceVectorNode > * field_step_np1 = dynamic_cast< Field< FieldType::DeviceVectorNode> * >( d_field_step_np1 );
    Field< FieldType::DeviceVectorNode >::View d_view_step_np1 = field_step_np1->data();
    auto h_view_step_np1 = Kokkos::create_mirror_view( d_view_step_np1 );
    host_integration_point_data_step_np1_.at(block_index).emplace_back( new Field< FieldType::HostVectorNode >( h_view_step_np1 ) );

    if (set_initial_value) {
      int num_elem = h_view_step_n.extent(0);
      int num_entries = 3;
      for (int i_elem=0 ; i_elem<num_elem ; ++i_elem) {
        for (int i_entry=0 ; i_entry<num_entries ; ++i_entry) {
          h_view_step_n(i_elem, i_entry) = initial_value.at(i_entry);
          h_view_step_np1(i_elem, i_entry) = initial_value.at(i_entry);
        }
      }
      Kokkos::deep_copy(d_view_step_n, h_view_step_n);
      Kokkos::deep_copy(d_view_step_np1, h_view_step_np1);
    }
  }
  else if (d_field_step_n->type() == FieldType::DeviceSymTensorIntPt) {
    Field< FieldType::DeviceSymTensorIntPt > * field_step_n = dynamic_cast< Field< FieldType::DeviceSymTensorIntPt> * >( d_field_step_n );
    Field< FieldType::DeviceSymTensorIntPt >::View d_view_step_n = field_step_n->data();
    auto h_view_step_n = Kokkos::create_mirror_view( d_view_step_n );
    host_integration_point_data_step_n_.at(block_index).emplace_back( new Field< FieldType::HostSymTensorIntPt >( h_view_step_n ) );

    Field< FieldType::DeviceSymTensorIntPt > * field_step_np1 = dynamic_cast< Field< FieldType::DeviceSymTensorIntPt> * >( d_field_step_np1 );
    Field< FieldType::DeviceSymTensorIntPt >::View d_view_step_np1 = field_step_np1->data();
    auto h_view_step_np1 = Kokkos::create_mirror_view( d_view_step_np1 );
    host_integration_point_data_step_np1_.at(block_index).emplace_back( new Field< FieldType::HostSymTensorIntPt >( h_view_step_np1 ) );

    if (set_initial_value) {
      int num_elem = h_view_step_n.extent(0);
      int num_int_pt = h_view_step_n.extent(1);
      int num_entries = 6;
      for (int i_elem=0 ; i_elem<num_elem ; ++i_elem) {
        for (int i_int_pt=0 ; i_int_pt<num_int_pt ; ++i_int_pt) {
          for (int i_entry=0 ; i_entry<num_entries ; ++i_entry) {
            h_view_step_n(i_elem, i_int_pt, i_entry) = initial_value.at(i_entry);
            h_view_step_np1(i_elem, i_int_pt, i_entry) = initial_value.at(i_entry);
          }
        }
      }
      Kokkos::deep_copy(d_view_step_n, h_view_step_n);
      Kokkos::deep_copy(d_view_step_np1, h_view_step_np1);
    }
  }
  else if (d_field_step_n->type() == FieldType::DeviceFullTensorIntPt) {
    Field< FieldType::DeviceFullTensorIntPt > * field_step_n = dynamic_cast< Field< FieldType::DeviceFullTensorIntPt> * >( d_field_step_n );
    Field< FieldType::DeviceFullTensorIntPt >::View d_view_step_n = field_step_n->data();
    auto h_view_step_n = Kokkos::create_mirror_view( d_view_step_n );
    host_integration_point_data_step_n_.at(block_index).emplace_back( new Field< FieldType::HostFullTensorIntPt >( h_view_step_n ) );

    Field< FieldType::DeviceFullTensorIntPt > * field_step_np1 = dynamic_cast< Field< FieldType::DeviceFullTensorIntPt> * >( d_field_step_np1 );
    Field< FieldType::DeviceFullTensorIntPt >::View d_view_step_np1 = field_step_np1->data();
    auto h_view_step_np1 = Kokkos::create_mirror_view( d_view_step_np1 );
    host_integration_point_data_step_np1_.at(block_index).emplace_back( new Field< FieldType::HostFullTensorIntPt >( h_view_step_np1 ) );

    if (set_initial_value) {
      int num_elem = h_view_step_n.extent(0);
      int num_int_pt = h_view_step_n.extent(1);
      int num_entries = 9;
      for (int i_elem=0 ; i_elem<num_elem ; ++i_elem) {
        for (int i_int_pt=0 ; i_int_pt<num_int_pt ; ++i_int_pt) {
          for (int i_entry=0 ; i_entry<num_entries ; ++i_entry) {
            h_view_step_n(i_elem, i_int_pt, i_entry) = initial_value.at(i_entry);
            h_view_step_np1(i_elem, i_int_pt, i_entry) = initial_value.at(i_entry);
          }
        }
      }
      Kokkos::deep_copy(d_view_step_n, h_view_step_n);
      Kokkos::deep_copy(d_view_step_np1, h_view_step_np1);
    }
  }
  else {
    throw std::logic_error("\nError:  Invalid host data length in nimble_kokkos::ModelData::AllocateElementData().\n");
  }

  field_id_to_host_integration_point_data_index_.at(block_index)[field_id] = host_integration_point_data_step_n_.at(block_index).size() - 1;

  return field_id;
}

std::vector<int> ModelData::GetBlockIds() const {
  std::vector<int> block_ids;
  for (auto const & entry : block_id_to_integration_point_data_index_) {
    block_ids.push_back(entry.first);
  }
  return block_ids;
}


void ModelData::InitializeBlocks(
    nimble::DataManager &data_manager,
    const std::shared_ptr<MaterialFactoryType> &material_factory_base)
{

  bool store_unrotated_stress(true);

  const auto& mesh_ = data_manager.GetMesh();
  const auto& parser_ = data_manager.GetParser();
  auto &field_ids_ = data_manager.GetFieldIDs();

  auto material_factory_ptr = dynamic_cast< nimble_kokkos::MaterialFactory* >(material_factory_base.get());
  const auto num_blocks = static_cast<int>(mesh_.GetNumBlocks());

  //
  // Blocks
  //
  std::vector<int> block_ids = mesh_.GetBlockIds();
  for (int i=0 ; i<num_blocks ; i++){
    int block_id = block_ids.at(i);
    std::string const & macro_material_parameters = parser_.GetMacroscaleMaterialParameters(block_id);
    std::map<int, std::string> const & rve_material_parameters = parser_.GetMicroscaleMaterialParameters();
    std::string rve_bc_strategy = parser_.GetMicroscaleBoundaryConditionStrategy();
    int num_elements_in_block = mesh_.GetNumElementsInBlock(block_id);
    blocks_[block_id] = nimble_kokkos::Block();
    blocks_.at(block_id).Initialize(macro_material_parameters, num_elements_in_block, *material_factory_ptr);
    //
    // MPI version use model_data.DeclareElementData(block_id, data_labels_and_lengths);
    //
    std::vector<double> initial_value(9, 0.0);
    initial_value[0] = initial_value[1] = initial_value[2] = 1.0;
    field_ids_.deformation_gradient = AllocateIntegrationPointData(block_id, nimble::FULL_TENSOR,
                                                                   "deformation_gradient",
                                                                   num_elements_in_block, initial_value);
    // volume-averaged quantities for I/O are stored as element data
    AllocateElementData(block_id, nimble::FULL_TENSOR, "deformation_gradient", num_elements_in_block);

    field_ids_.stress = AllocateIntegrationPointData(block_id, nimble::SYMMETRIC_TENSOR, "stress",
                                                     num_elements_in_block);
    if (store_unrotated_stress) {
      field_ids_.unrotated_stress = AllocateIntegrationPointData(block_id, nimble::SYMMETRIC_TENSOR, "stress",
                                                                 num_elements_in_block);
    }

    // volume-averaged quantities for I/O are stored as element data
    AllocateElementData(block_id, nimble::SYMMETRIC_TENSOR, "stress", num_elements_in_block);

    if (parser_.GetOutputFieldString().find("volume") != std::string::npos) {
      AllocateElementData(block_id, nimble::SCALAR, "volume", num_elements_in_block);
    }
  }

  // Initialize the exodus-output-manager
  auto &exodus_output_manager = GetExodusOutputManager();
  exodus_output_manager.SpecifyOutputFields(*this, parser_.GetOutputFieldString());

  output_node_component_labels_ = std::move(exodus_output_manager.GetNodeDataLabelsForOutput());
  output_element_component_labels_ = std::move(exodus_output_manager.GetElementDataLabelsForOutput());

  derived_output_element_data_labels_.clear();
  for (auto block_id : block_ids) {
    derived_output_element_data_labels_[block_id] = std::vector<std::string>(); // TODO eliminate this
  }

  // Initialize gathered containers when using explicit scheme
  if (parser_.TimeIntegrationScheme() == "explicit")
    InitializeGatheredVectors(mesh_);

}


<<<<<<< HEAD
void ModelData::SwapStates(const nimble::DataManager &data_manager)
{
  const auto &field_ids_ = data_manager.GetFieldIDs();

  // Copy STEP_NP1 data to STEP_N
  int block_index = 0;
  for (auto &block_it : blocks_) {
    int block_id = block_it.first;
    auto deformation_gradient_step_n_d = GetDeviceFullTensorIntegrationPointData(
        block_id, field_ids_.deformation_gradient, nimble::STEP_N);
    auto unrotated_stress_step_n_d = GetDeviceSymTensorIntegrationPointData(block_id,
                                                                            field_ids_.unrotated_stress,
                                                                            nimble::STEP_N);
    auto stress_step_n_d = GetDeviceSymTensorIntegrationPointData(block_id, field_ids_.stress,
                                                                  nimble::STEP_N);
    auto deformation_gradient_step_np1_d = GetDeviceFullTensorIntegrationPointData(
        block_id, field_ids_.deformation_gradient, nimble::STEP_NP1);
    auto unrotated_stress_step_np1_d = GetDeviceSymTensorIntegrationPointData(block_id,
                                                                              field_ids_.unrotated_stress,
                                                                              nimble::STEP_NP1);
    auto stress_step_np1_d = GetDeviceSymTensorIntegrationPointData(block_id, field_ids_.stress,
                                                                    nimble::STEP_NP1);
    Kokkos::deep_copy(deformation_gradient_step_n_d, deformation_gradient_step_np1_d);
    Kokkos::deep_copy(unrotated_stress_step_n_d, unrotated_stress_step_np1_d);
    Kokkos::deep_copy(stress_step_n_d, stress_step_np1_d);
    block_index += 1;
  }
}


  std::vector<std::string> ModelData::GetScalarNodeDataLabels() const {
    std::vector<std::string> node_data_labels;
    for (auto const & entry : field_label_to_field_id_map_) {
      std::string const & field_label = entry.first;
      int field_id = entry.second;
      for (auto const & node_entry : field_id_to_host_node_data_index_) {
        int node_data_field_id = node_entry.first;
        if (field_id == node_data_field_id) {
          int node_data_index = node_entry.second;
          if (host_node_data_.at(node_data_index)->type() == FieldType::HostScalarNode)
            node_data_labels.push_back(field_label);
        }
=======
Viewify ModelData::GetScalarNodeData(const std::string& label)
{
  auto field_id = GetFieldId(label);
  if (field_id < 0) {
    std::string code = " Field " + label + " Not Allocated ";
    throw std::runtime_error(code);
  }
  return {GetHostScalarNodeData(field_id).data(), 1};
}


void ModelData::InitializeGatheredVectors(const nimble::GenesisMesh &mesh_)
{
  int num_blocks = static_cast<int>(mesh_.GetNumBlocks());

  gathered_reference_coordinate_d.resize(num_blocks, nimble_kokkos::DeviceVectorNodeGatheredView("gathered_reference_coordinates", 1));
  gathered_displacement_d.resize(num_blocks, nimble_kokkos::DeviceVectorNodeGatheredView("gathered_displacement", 1));
  gathered_internal_force_d.resize(num_blocks, nimble_kokkos::DeviceVectorNodeGatheredView("gathered_internal_force", 1));
  gathered_contact_force_d.resize(num_blocks, nimble_kokkos::DeviceVectorNodeGatheredView("gathered_contact_force", 1));


  int block_index = 0;
  for (const auto &block_it : blocks_) {
    int block_id = block_it.first;
    int num_elem_in_block = mesh_.GetNumElementsInBlock(block_id);
    Kokkos::resize(gathered_reference_coordinate_d.at(block_index), num_elem_in_block);
    Kokkos::resize(gathered_displacement_d.at(block_index), num_elem_in_block);
    Kokkos::resize(gathered_internal_force_d.at(block_index), num_elem_in_block);
    Kokkos::resize(gathered_contact_force_d.at(block_index), num_elem_in_block);
    block_index += 1;
  }

}


void ModelData::ComputeLumpedMass(nimble::DataManager &data_manager)
{

  const auto& mesh_ = data_manager.GetMesh();
  const auto& parser_ = data_manager.GetParser();
  auto &field_ids_ = data_manager.GetFieldIDs();
  auto vector_communicator = data_manager.GetVectorCommunicator();

  int num_nodes = static_cast<int>(mesh_.GetNumNodes());
  int num_blocks = static_cast<int>(mesh_.GetNumBlocks());

  std::vector<nimble_kokkos::DeviceScalarNodeGatheredView> gathered_lumped_mass_d(num_blocks, nimble_kokkos::DeviceScalarNodeGatheredView("gathered_lumped_mass", 1));
  int block_index = 0;
  for (const auto &block_it : blocks_) {
    int block_id = block_it.first;
    int num_elem_in_block = mesh_.GetNumElementsInBlock(block_id);
    Kokkos::resize(gathered_lumped_mass_d.at(block_index), num_elem_in_block);
    block_index += 1;
  }

  auto lumped_mass_h = GetHostScalarNodeData(field_ids_.lumped_mass);
  Kokkos::deep_copy(lumped_mass_h, (double)(0.0));

  auto lumped_mass_d = GetDeviceScalarNodeData(field_ids_.lumped_mass);
  Kokkos::deep_copy(lumped_mass_d, (double)(0.0));

  block_index = 0;
  for (auto &block_it : blocks_) {
    int block_id = block_it.first;
    nimble_kokkos::Block& block = block_it.second;
    nimble::Element* element_d = block.GetDeviceElement();
    double density = block.GetDensity();
    int num_elem_in_block = mesh_.GetNumElementsInBlock(block_id);
    int num_nodes_per_elem = mesh_.GetNumNodesPerElement(block_id);
    int elem_conn_length = num_elem_in_block * num_nodes_per_elem;
    int const * elem_conn = mesh_.GetConnectivity(block_id);

    nimble_kokkos::HostElementConnectivityView elem_conn_h("element_connectivity_h", elem_conn_length);
    for (int i=0 ; i<elem_conn_length ; i++) {
      elem_conn_h(i) = elem_conn[i];
    }
    auto &&elem_conn_d = block.GetDeviceElementConnectivityView();
    Kokkos::resize(elem_conn_d, elem_conn_length);
    Kokkos::deep_copy(elem_conn_d, elem_conn_h);

    auto gathered_reference_coordinate_block_d = gathered_reference_coordinate_d.at(block_index);
    auto gathered_lumped_mass_block_d = gathered_lumped_mass_d.at(block_index);

    GatherVectorNodeData(field_ids_.reference_coordinates,
                         num_elem_in_block,
                         num_nodes_per_elem,
                         elem_conn_d,
                         gathered_reference_coordinate_block_d);

    // COMPUTE LUMPED MASS
    Kokkos::parallel_for("Lumped Mass", num_elem_in_block, KOKKOS_LAMBDA (const int i_elem) {
      auto element_reference_coordinate_d = Kokkos::subview(gathered_reference_coordinate_block_d, i_elem, Kokkos::ALL, Kokkos::ALL);
      auto element_lumped_mass_d = Kokkos::subview(gathered_lumped_mass_block_d, i_elem, Kokkos::ALL);
      element_d->ComputeLumpedMass(density, element_reference_coordinate_d, element_lumped_mass_d);
    });

    // SCATTER TO NODE DATA
    ScatterScalarNodeData(field_ids_.lumped_mass, num_elem_in_block,
                          num_nodes_per_elem, elem_conn_d,
                          gathered_lumped_mass_block_d);

    block_index += 1;
  }
  Kokkos::deep_copy(lumped_mass_h, lumped_mass_d);

  // MPI vector reduction on lumped mass
  std::vector<double> mpi_scalar_buffer(num_nodes);
  for (unsigned int i=0 ; i<num_nodes ; i++) {
    mpi_scalar_buffer[i] = lumped_mass_h(i);
  }
  vector_communicator->VectorReduction(1, mpi_scalar_buffer.data());
  for (int i=0 ; i<num_nodes ; i++) {
    lumped_mass_h(i) = mpi_scalar_buffer[i];
  }

}


std::vector<std::string> ModelData::GetScalarNodeDataLabels() const {
  std::vector<std::string> node_data_labels;
  for (auto const & entry : field_label_to_field_id_map_) {
    std::string const & field_label = entry.first;
    int field_id = entry.second;
    for (auto const & node_entry : field_id_to_host_node_data_index_) {
      int node_data_field_id = node_entry.first;
      if (field_id == node_data_field_id) {
        int node_data_index = node_entry.second;
        if (host_node_data_.at(node_data_index)->type() == FieldType::HostScalarNode)
          node_data_labels.push_back(field_label);
>>>>>>> 4d6a5bf5
      }
    }
  }
  return node_data_labels;
}

std::vector<std::string> ModelData::GetVectorNodeDataLabels() const {
  std::vector<std::string> node_data_labels;
  for (auto const & entry : field_label_to_field_id_map_) {
    std::string const & field_label = entry.first;
    int field_id = entry.second;
    for (auto const & node_entry : field_id_to_host_node_data_index_) {
      int node_data_field_id = node_entry.first;
      if (field_id == node_data_field_id) {
        int node_data_index = node_entry.second;
        if (host_node_data_.at(node_data_index)->type() == FieldType::HostVectorNode)
          node_data_labels.push_back(field_label);
      }
    }
  }
  return node_data_labels;
}

std::vector<std::string> ModelData::GetSymmetricTensorIntegrationPointDataLabels(int block_id) const {
  int block_index = block_id_to_integration_point_data_index_.at(block_id);
  int num_blocks = static_cast<int>(block_id_to_integration_point_data_index_.size());
  std::vector<std::string> ipt_data_labels;
  for (auto const & entry : field_label_to_field_id_map_) {
    std::string const & field_label = entry.first;
    int field_id = entry.second;
    for (auto const & ipt_entry : field_id_to_device_integration_point_data_index_.at(block_index)) {
      int ipt_data_field_id = ipt_entry.first;
      if (field_id == ipt_data_field_id) {
        int ipt_data_index = ipt_entry.second;
        if (device_integration_point_data_step_np1_.at(block_index).at(ipt_data_index)->type() == FieldType::DeviceSymTensorIntPt) {
          if (std::find(ipt_data_labels.begin(), ipt_data_labels.end(), field_label) == ipt_data_labels.end()) {
            ipt_data_labels.push_back(field_label);
          }
        }
      }
    }
  }
  return ipt_data_labels;
}

std::vector<std::string> ModelData::GetFullTensorIntegrationPointDataLabels(int block_id) const {
  int block_index = block_id_to_integration_point_data_index_.at(block_id);
  std::vector<std::string> ipt_data_labels;
  for (auto const & entry : field_label_to_field_id_map_) {
    std::string const & field_label = entry.first;
    int field_id = entry.second;
    for (auto const & ipt_entry : field_id_to_device_integration_point_data_index_.at(block_index)) {
      int ipt_data_field_id = ipt_entry.first;
      if (field_id == ipt_data_field_id) {
        int ipt_data_index = ipt_entry.second;
        if (device_integration_point_data_step_np1_.at(block_index).at(ipt_data_index)->type() == FieldType::DeviceFullTensorIntPt) {
          if (std::find(ipt_data_labels.begin(), ipt_data_labels.end(), field_label) == ipt_data_labels.end()) {
            ipt_data_labels.push_back(field_label);
          }
        }
      }
    }
  }
  return ipt_data_labels;
}

HostScalarNodeView ModelData::GetHostScalarNodeData(int field_id) {
  int index = field_id_to_host_node_data_index_.at(field_id);
  FieldBase* base_field_ptr = host_node_data_.at(index).get();
  Field< FieldType::HostScalarNode >* derived_field_ptr = static_cast< Field< FieldType::HostScalarNode >* >(base_field_ptr);
  return derived_field_ptr->data();
}

HostVectorNodeView ModelData::GetHostVectorNodeData(int field_id) {
  int index = field_id_to_host_node_data_index_.at(field_id);
  FieldBase* base_field_ptr = host_node_data_.at(index).get();
  Field< FieldType::HostVectorNode >* derived_field_ptr = dynamic_cast< Field< FieldType::HostVectorNode >* >(base_field_ptr);
  return derived_field_ptr->data();
}

HostScalarElemView ModelData::GetHostScalarElementData(int block_id,
                                                       int field_id) {
  int block_index = block_id_to_element_data_index_.at(block_id);
  int data_index = field_id_to_host_element_data_index_.at(block_index).at(field_id);
  FieldBase* base_field_ptr(0);
  base_field_ptr = host_element_data_.at(block_index).at(data_index).get();
  Field< FieldType::HostScalarElem >* derived_field_ptr = dynamic_cast< Field< FieldType::HostScalarElem >* >(base_field_ptr);
  return derived_field_ptr->data();
}

HostSymTensorIntPtView ModelData::GetHostSymTensorIntegrationPointData(int block_id,
                                                                       int field_id,
                                                                       nimble::Step step) {
  int block_index = block_id_to_integration_point_data_index_.at(block_id);
  int data_index = field_id_to_host_integration_point_data_index_.at(block_index).at(field_id);
  FieldBase* base_field_ptr(0);
  if (step == nimble::STEP_N) {
    base_field_ptr = host_integration_point_data_step_n_.at(block_index).at(data_index).get();
  }
  else if (step == nimble::STEP_NP1) {
    base_field_ptr = host_integration_point_data_step_np1_.at(block_index).at(data_index).get();
  }
  Field< FieldType::HostSymTensorIntPt >* derived_field_ptr = dynamic_cast< Field< FieldType::HostSymTensorIntPt >* >(base_field_ptr);
  return derived_field_ptr->data();
}

HostFullTensorIntPtView ModelData::GetHostFullTensorIntegrationPointData(int block_id,
                                                                         int field_id,
                                                                         nimble::Step step) {
  int block_index = block_id_to_integration_point_data_index_.at(block_id);
  int data_index = field_id_to_host_integration_point_data_index_.at(block_index).at(field_id);
  FieldBase* base_field_ptr(0);
  if (step == nimble::STEP_N) {
    base_field_ptr = host_integration_point_data_step_n_.at(block_index).at(data_index).get();
  }
  else if (step == nimble::STEP_NP1) {
    base_field_ptr = host_integration_point_data_step_np1_.at(block_index).at(data_index).get();
  }
  Field< FieldType::HostFullTensorIntPt >* derived_field_ptr = static_cast< Field< FieldType::HostFullTensorIntPt >* >(base_field_ptr);
  return derived_field_ptr->data();
}

HostSymTensorElemView ModelData::GetHostSymTensorElementData(int block_id,
                                                             int field_id) {
  int block_index = block_id_to_element_data_index_.at(block_id);
  int data_index = field_id_to_host_element_data_index_.at(block_index).at(field_id);
  FieldBase* base_field_ptr(0);
  base_field_ptr = host_element_data_.at(block_index).at(data_index).get();
  Field< FieldType::HostSymTensorElem >* derived_field_ptr = static_cast< Field< FieldType::HostSymTensorElem >* >(base_field_ptr);
  return derived_field_ptr->data();
}

HostFullTensorElemView ModelData::GetHostFullTensorElementData(int block_id,
                                                               int field_id) {
  int block_index = block_id_to_element_data_index_.at(block_id);
  int data_index = field_id_to_host_element_data_index_.at(block_index).at(field_id);
  FieldBase* base_field_ptr(0);
  base_field_ptr = host_element_data_.at(block_index).at(data_index).get();
  Field< FieldType::HostFullTensorElem >* derived_field_ptr = static_cast< Field< FieldType::HostFullTensorElem >* >(base_field_ptr);
  return derived_field_ptr->data();
}

DeviceScalarNodeView ModelData::GetDeviceScalarNodeData(int field_id) {
  int index = field_id_to_device_node_data_index_.at(field_id);
  FieldBase* base_field_ptr = device_node_data_.at(index).get();
  Field< FieldType::DeviceScalarNode >* derived_field_ptr = static_cast< Field< FieldType::DeviceScalarNode >* >(base_field_ptr);
  return derived_field_ptr->data();
}

DeviceVectorNodeView ModelData::GetDeviceVectorNodeData(int field_id) {
  int index = field_id_to_device_node_data_index_.at(field_id);
  FieldBase* base_field_ptr = device_node_data_.at(index).get();
  Field< FieldType::DeviceVectorNode >* derived_field_ptr = static_cast< Field< FieldType::DeviceVectorNode >* >(base_field_ptr);
  return derived_field_ptr->data();
}

DeviceSymTensorIntPtView ModelData::GetDeviceSymTensorIntegrationPointData(int block_id,
                                                                           int field_id,
                                                                           nimble::Step step) {
  int block_index = block_id_to_integration_point_data_index_.at(block_id);
  int data_index = field_id_to_device_integration_point_data_index_.at(block_index).at(field_id);
  FieldBase* base_field_ptr(0);
  if (step == nimble::STEP_N) {
    base_field_ptr = device_integration_point_data_step_n_.at(block_index).at(data_index).get();
  }
  else if (step == nimble::STEP_NP1) {
    base_field_ptr = device_integration_point_data_step_np1_.at(block_index).at(data_index).get();
  }
  Field< FieldType::DeviceSymTensorIntPt >* derived_field_ptr = static_cast< Field< FieldType::DeviceSymTensorIntPt >* >(base_field_ptr);
  return derived_field_ptr->data();
}

DeviceFullTensorIntPtView ModelData::GetDeviceFullTensorIntegrationPointData(int block_id,
                                                                             int field_id,
                                                                             nimble::Step step) {
  int block_index = block_id_to_integration_point_data_index_.at(block_id);
  int data_index = field_id_to_device_integration_point_data_index_.at(block_index).at(field_id);
  FieldBase* base_field_ptr(0);
  if (step == nimble::STEP_N) {
    base_field_ptr = device_integration_point_data_step_n_.at(block_index).at(data_index).get();
  }
  else if (step == nimble::STEP_NP1) {
    base_field_ptr = device_integration_point_data_step_np1_.at(block_index).at(data_index).get();
  }
  Field< FieldType::DeviceFullTensorIntPt >* derived_field_ptr = static_cast< Field< FieldType::DeviceFullTensorIntPt >* >(base_field_ptr);
  return derived_field_ptr->data();
}

DeviceScalarElemView ModelData::GetDeviceScalarElementData(int block_id,
                                                           int field_id) {
  int block_index = block_id_to_element_data_index_.at(block_id);
  int data_index = field_id_to_device_element_data_index_.at(block_index).at(field_id);
  FieldBase* base_field_ptr(0);
  base_field_ptr = device_element_data_.at(block_index).at(data_index).get();
  Field< FieldType::DeviceScalarElem >* derived_field_ptr = static_cast< Field< FieldType::DeviceScalarElem >* >(base_field_ptr);
  return derived_field_ptr->data();
}

DeviceSymTensorElemView ModelData::GetDeviceSymTensorElementData(int block_id,
                                                                 int field_id) {
  int block_index = block_id_to_element_data_index_.at(block_id);
  int data_index = field_id_to_device_element_data_index_.at(block_index).at(field_id);
  FieldBase* base_field_ptr(0);
  base_field_ptr = device_element_data_.at(block_index).at(data_index).get();
  Field< FieldType::DeviceSymTensorElem >* derived_field_ptr = static_cast< Field< FieldType::DeviceSymTensorElem >* >(base_field_ptr);
  return derived_field_ptr->data();
}

DeviceFullTensorElemView ModelData::GetDeviceFullTensorElementData(int block_id,
                                                                   int field_id) {
  int block_index = block_id_to_element_data_index_.at(block_id);
  int data_index = field_id_to_device_element_data_index_.at(block_index).at(field_id);
  FieldBase* base_field_ptr(0);
  base_field_ptr = device_element_data_.at(block_index).at(data_index).get();
  Field< FieldType::DeviceFullTensorElem >* derived_field_ptr = static_cast< Field< FieldType::DeviceFullTensorElem >* >(base_field_ptr);
  return derived_field_ptr->data();
}

DeviceScalarNodeGatheredView ModelData::GatherScalarNodeData(int field_id,
                                                             int num_elements,
                                                             int num_nodes_per_element,
                                                             DeviceElementConnectivityView elem_conn_d,
                                                             DeviceScalarNodeGatheredView gathered_view_d) {
  int index = field_id_to_device_node_data_index_.at(field_id);
  FieldBase* base_field_ptr = device_node_data_.at(index).get();
  Field< FieldType::DeviceScalarNode >* derived_field_ptr = static_cast< Field< FieldType::DeviceScalarNode >* >(base_field_ptr);
  auto data = derived_field_ptr->data();
  Kokkos::parallel_for("GatherScalarNodeData", num_elements, KOKKOS_LAMBDA (const int i_elem) {
    for (int i_node=0 ; i_node < num_nodes_per_element ; i_node++) {
      gathered_view_d(i_elem, i_node) = data(elem_conn_d(num_nodes_per_element*i_elem + i_node));
    }
  });
  return gathered_view_d;
}

DeviceVectorNodeGatheredView ModelData::GatherVectorNodeData(int field_id,
                                                             int num_elements,
                                                             int num_nodes_per_element,
                                                             DeviceElementConnectivityView elem_conn_d,
                                                             DeviceVectorNodeGatheredView gathered_view_d) {
  int index = field_id_to_device_node_data_index_.at(field_id);
  FieldBase *base_field_ptr = device_node_data_.at(index).get();
  auto derived_field_ptr =
      dynamic_cast<Field<FieldType::DeviceVectorNode> *>(base_field_ptr);
  auto data = derived_field_ptr->data();
  Kokkos::parallel_for("GatherVectorNodeData", num_elements, KOKKOS_LAMBDA (const int i_elem) {
    for (int i_node = 0; i_node < num_nodes_per_element; i_node++) {
      int node_index = elem_conn_d(num_nodes_per_element * i_elem + i_node);
      for (int i_coord = 0; i_coord < 3; i_coord++) {
        gathered_view_d(i_elem, i_node, i_coord) = data(node_index, i_coord);
      }
    }
  });
  return gathered_view_d;
}

void ModelData::ScatterScalarNodeData(int field_id,
                                      int num_elements,
                                      int num_nodes_per_element,
                                      DeviceElementConnectivityView elem_conn_d,
                                      DeviceScalarNodeGatheredView gathered_view_d) {
  int index = field_id_to_device_node_data_index_.at(field_id);
  FieldBase* base_field_ptr = device_node_data_.at(index).get();
  Field< FieldType::DeviceScalarNode >* derived_field_ptr = static_cast< Field< FieldType::DeviceScalarNode >* >(base_field_ptr);
  Field< FieldType::DeviceScalarNode >::AtomicView data = derived_field_ptr->data();
  Kokkos::parallel_for("ScatterScalarNodeData", num_elements, KOKKOS_LAMBDA (const int i_elem) {
    for (int i_node=0 ; i_node < num_nodes_per_element ; i_node++) {
      data(elem_conn_d(num_nodes_per_element*i_elem + i_node)) += gathered_view_d(i_elem, i_node);
    }
  });
}

void ModelData::ScatterVectorNodeData(int field_id,
                                      int num_elements,
                                      int num_nodes_per_element,
                                      DeviceElementConnectivityView elem_conn_d,
                                      DeviceVectorNodeGatheredView gathered_view_d) {
  int index = field_id_to_device_node_data_index_.at(field_id);
  FieldBase* base_field_ptr = device_node_data_.at(index).get();
  Field< FieldType::DeviceVectorNode >* derived_field_ptr = static_cast< Field< FieldType::DeviceVectorNode >* >(base_field_ptr);
  Field< FieldType::DeviceVectorNode >::AtomicView data = derived_field_ptr->data();
  Kokkos::parallel_for("ScatterVectorNodeData", num_elements, KOKKOS_LAMBDA (const int i_elem) {
    for (int i_node=0 ; i_node < num_nodes_per_element ; i_node++) {
      int node_index = elem_conn_d(num_nodes_per_element*i_elem + i_node);
      for (int i_coord=0 ; i_coord < 3 ; i_coord++) {
        data(node_index, i_coord) += gathered_view_d(i_elem, i_node, i_coord);
      }
    }
  });
}

void ModelData::SetReferenceCoordinates(const nimble::GenesisMesh &mesh)
{
  const double * const ref_coord_x = mesh.GetCoordinatesX();
  const double * const ref_coord_y = mesh.GetCoordinatesY();
  const double * const ref_coord_z = mesh.GetCoordinatesZ();
  auto field_id = GetFieldId("reference_coordinate");
  nimble_kokkos::HostVectorNodeView reference_coordinate_h = GetHostVectorNodeData(field_id);
  nimble_kokkos::DeviceVectorNodeView reference_coordinate_d = GetDeviceVectorNodeData(field_id);
  int num_nodes = static_cast<int>(mesh.GetNumNodes());
  for (int i=0 ; i<num_nodes ; i++) {
    reference_coordinate_h(i, 0) = ref_coord_x[i];
    reference_coordinate_h(i, 1) = ref_coord_y[i];
    reference_coordinate_h(i, 2) = ref_coord_z[i];
  }
  Kokkos::deep_copy(reference_coordinate_d, reference_coordinate_h);
}

#ifndef KOKKOS_ENABLE_QTHREADS
void ModelData::ScatterScalarNodeDataUsingKokkosScatterView(int field_id,
                                                            int num_elements,
                                                            int num_nodes_per_element,
                                                            DeviceElementConnectivityView elem_conn_d,
                                                            DeviceScalarNodeGatheredView gathered_view_d) {
  int index = field_id_to_device_node_data_index_.at(field_id);
  FieldBase* base_field_ptr = device_node_data_.at(index).get();
  Field< FieldType::DeviceScalarNode >* derived_field_ptr = static_cast< Field< FieldType::DeviceScalarNode >* >(base_field_ptr);
  auto data = derived_field_ptr->data();
  auto scatter_view = Kokkos::Experimental::create_scatter_view(data); // DJL it is a terrible idea to allocate this here
  scatter_view.reset();
  Kokkos::parallel_for("GatherVectorNodeData", num_elements, KOKKOS_LAMBDA (const int i_elem) {
    auto scattered_access = scatter_view.access();
    for (int i_node=0 ; i_node < num_nodes_per_element ; i_node++) {
      scattered_access(elem_conn_d(num_nodes_per_element*i_elem + i_node)) += gathered_view_d(i_elem, i_node);
    }
  });
  Kokkos::Experimental::contribute(data, scatter_view);
}
#endif


} // namespace nimble<|MERGE_RESOLUTION|>--- conflicted
+++ resolved
@@ -413,7 +413,6 @@
 }
 
 
-<<<<<<< HEAD
 void ModelData::SwapStates(const nimble::DataManager &data_manager)
 {
   const auto &field_ids_ = data_manager.GetFieldIDs();
@@ -444,19 +443,6 @@
 }
 
 
-  std::vector<std::string> ModelData::GetScalarNodeDataLabels() const {
-    std::vector<std::string> node_data_labels;
-    for (auto const & entry : field_label_to_field_id_map_) {
-      std::string const & field_label = entry.first;
-      int field_id = entry.second;
-      for (auto const & node_entry : field_id_to_host_node_data_index_) {
-        int node_data_field_id = node_entry.first;
-        if (field_id == node_data_field_id) {
-          int node_data_index = node_entry.second;
-          if (host_node_data_.at(node_data_index)->type() == FieldType::HostScalarNode)
-            node_data_labels.push_back(field_label);
-        }
-=======
 Viewify ModelData::GetScalarNodeData(const std::string& label)
 {
   auto field_id = GetFieldId(label);
@@ -586,7 +572,6 @@
         int node_data_index = node_entry.second;
         if (host_node_data_.at(node_data_index)->type() == FieldType::HostScalarNode)
           node_data_labels.push_back(field_label);
->>>>>>> 4d6a5bf5
       }
     }
   }
