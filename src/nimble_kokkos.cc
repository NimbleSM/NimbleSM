--- conflicted
+++ resolved
@@ -180,15 +180,10 @@
   const int my_mpi_rank = init_data.my_mpi_rank;
   const std::string& input_deck_name = init_data.input_deck_name;
 
-<<<<<<< HEAD
-  Kokkos::Timer watch_readMesh;
-=======
   //--- Define timers
   nimble_kokkos::ProfilingTimer watch_simulation;
-
   watch_simulation.push_region("Parse and read mesh");
-
->>>>>>> 8f31e9a0
+  
   parser->Initialize(input_deck_name);
 
   // Read the mesh
@@ -213,7 +208,6 @@
   int num_nodes = mesh.GetNumNodes();
   int num_blocks = mesh.GetNumBlocks();
 
-<<<<<<< HEAD
   if (my_mpi_rank == 0) {
     std::cout << "\n";
     if (num_mpi_ranks == 1) {
@@ -230,11 +224,7 @@
     std::cout << " Reading Mesh = " << watch_readMesh.seconds() << "\n";
     std::cout << "\n";
   }
-
-  Kokkos::Timer watch_preProcessing;
-=======
   watch_simulation.push_region("Model data and field allocation");
->>>>>>> 8f31e9a0
 
   nimble_kokkos::DataManager data_manager;
   nimble_kokkos::ModelData & model_data = data_manager.GetMacroScaleData();
@@ -535,16 +525,7 @@
     contact_manager.ContactVisualizationWriteStep(time_current);
   }
 
-<<<<<<< HEAD
-  if (my_mpi_rank == 0) {
-    std::cout << " Pre-processing = " << watch_preProcessing.seconds() << "\n";
-  }
-
-  //--- Define timers
-  Kokkos::Timer watch_simulation, watch_internal;
-=======
   watch_simulation.pop_region_and_report_time();
->>>>>>> 8f31e9a0
   //
   double total_internal_force_time = 0.0;
   double total_arborx_time = 0.0,
@@ -553,16 +534,11 @@
   double total_update_avu_time = 0.0;
   double total_exodus_write_time = 0.0;
   //
-<<<<<<< HEAD
   std::map<int, std::size_t> contactInfo;
   //
-=======
-
   watch_simulation.push_region("Time stepping loop");
-
   nimble_kokkos::ProfilingTimer watch_internal;
 
->>>>>>> 8f31e9a0
   for (int step = 0 ; step < num_load_steps ; ++step) {
 
     if (my_mpi_rank == 0) {
@@ -605,20 +581,12 @@
     // Copy the current displacement and velocity value to device memory
     Kokkos::deep_copy(displacement_d, displacement_h);
     Kokkos::deep_copy(velocity_d, velocity_h);
-
-<<<<<<< HEAD
-#ifdef NIMBLE_HAVE_MPI
-    MPI_Barrier(MPI_COMM_WORLD);
-#endif
-    watch_internal.reset();
-=======
+    
     total_update_avu_time += watch_internal.pop_region_and_report_time();
 
     watch_internal.push_region("Force calculation");
 
     nimble_kokkos::ProfilingTimer watch_internal_details;
-
->>>>>>> 8f31e9a0
     Kokkos::deep_copy(internal_force_d, (double)(0.0));
     if (contact_enabled) {
       watch_internal_details.push_region("Contact");
@@ -713,20 +681,11 @@
                                        elem_conn_d,
                                        gathered_internal_force_block_d);
     } // loop over blocks
-<<<<<<< HEAD
+    watch_internal_details.pop_region_and_report_time();
+
     Kokkos::deep_copy(internal_force_h, internal_force_d);
-#ifdef NIMBLE_HAVE_MPI
-    MPI_Barrier(MPI_COMM_WORLD);
-#endif
-    total_internal_force_time += watch_internal.seconds();
-=======
-
-    watch_internal_details.pop_region_and_report_time();
-
-    Kokkos::deep_copy(internal_force_h, internal_force_d);
 
     total_internal_force_time += watch_internal.pop_region_and_report_time();
->>>>>>> 8f31e9a0
 
     // Perform a reduction to obtain correct values on MPI boundaries
     watch_internal.push_region("MPI reduction");
@@ -736,10 +695,7 @@
 
     // Evaluate the contact force
     if (contact_enabled) {
-<<<<<<< HEAD
-=======
       watch_internal_details.push_region("Contact");
->>>>>>> 8f31e9a0
       //
 #ifdef NIMBLE_HAVE_MPI
       MPI_Barrier(MPI_COMM_WORLD);
@@ -756,23 +712,6 @@
       watch_internal.reset();
       contact_manager.GetForces(contact_force_d);
       Kokkos::deep_copy(contact_force_h, contact_force_d);
-<<<<<<< HEAD
-      total_contact_getf += watch_internal.seconds();
-      // Perform a reduction to obtain correct values on MPI boundaries
-      watch_internal.reset();
-      mpi_container.VectorReduction(mpi_vector_dimension, contact_force_h);
-#ifdef NIMBLE_HAVE_MPI
-      MPI_Barrier(MPI_COMM_WORLD);
-#endif
-      total_vector_reduction_time += watch_internal.seconds();
-      //
-      auto tmpNum = contact_manager.numActiveContactFaces();
-      if (tmpNum)
-        contactInfo.insert(std::make_pair(step, tmpNum));
-      //
-//      if (contact_visualization && is_output_step)
-//        contact_manager.ContactVisualizationWriteStep(time_current);
-=======
       total_contact_time += watch_internal_details.pop_region_and_report_time();
       // Perform a reduction to obtain correct values on MPI boundaries
       {
@@ -782,9 +721,12 @@
             watch_internal_details.pop_region_and_report_time();
       }
       //
-      //      if (contact_visualization && is_output_step)
-      //        contact_manager.ContactVisualizationWriteStep(time_current);
->>>>>>> 8f31e9a0
+      auto tmpNum = contact_manager.numActiveContactFaces();
+      if (tmpNum)
+        contactInfo.insert(std::make_pair(step, tmpNum));
+      //
+//      if (contact_visualization && is_output_step)
+//        contact_manager.ContactVisualizationWriteStep(time_current);
     }
 
     // fill acceleration vector A^{n+1} = M^{-1} ( F^{n} + b^{n} )
@@ -856,14 +798,7 @@
     watch_internal.pop_region_and_report_time();
 
   } // loop over time steps
-<<<<<<< HEAD
-#ifdef NIMBLE_HAVE_MPI
-  MPI_Barrier(MPI_COMM_WORLD);
-#endif
-  double total_simulation_time = watch_simulation.seconds();
-=======
   double total_simulation_time = watch_simulation.pop_region_and_report_time();
->>>>>>> 8f31e9a0
 
   for (int irank = 0; irank < num_mpi_ranks; ++irank) {
 #ifdef NIMBLE_HAVE_MPI
