/*
//@HEADER
// ************************************************************************
//
//                                NimbleSM
//                             Copyright 2018
//   National Technology & Engineering Solutions of Sandia, LLC (NTESS)
//
// Under the terms of Contract DE-NA0003525 with NTESS, the U.S. Government
// retains certain rights in this software.
//
// Redistribution and use in source and binary forms, with or without
// modification, are permitted provided that the following conditions are
// met:
//
// 1. Redistributions of source code must retain the above copyright
// notice, this list of conditions and the following disclaimer.
//
// 2. Redistributions in binary form must reproduce the above copyright
// notice, this list of conditions and the following disclaimer in the
// documentation and/or other materials provided with the distribution.
//
// 3. Neither the name of the Corporation nor the names of the
// contributors may be used to endorse or promote products derived from
// this software without specific prior written permission.
//
// THIS SOFTWARE IS PROVIDED BY NTESS "AS IS" AND ANY EXPRESS OR IMPLIED
// WARRANTIES, INCLUDING, BUT NOT LIMITED TO, THE IMPLIED WARRANTIES OF
// MERCHANTABILITY AND FITNESS FOR A PARTICULAR PURPOSE ARE DISCLAIMED. IN
// NO EVENT SHALL NTESS BE LIABLE FOR ANY DIRECT, INDIRECT, INCIDENTAL,
// SPECIAL, EXEMPLARY, OR CONSEQUENTIAL DAMAGES (INCLUDING, BUT NOT LIMITED
// TO, PROCUREMENT OF SUBSTITUTE GOODS OR SERVICES; LOSS OF USE, DATA, OR
// PROFITS; OR BUSINESS INTERRUPTION) HOWEVER CAUSED AND ON ANY THEORY OF
// LIABILITY, WHETHER IN CONTRACT, STRICT LIABILITY, OR TORT (INCLUDING
// NEGLIGENCE OR OTHERWISE) ARISING IN ANY WAY OUT OF THE USE OF THIS
// SOFTWARE, EVEN IF ADVISED OF THE POSSIBILITY OF SUCH DAMAGE.
//
// Questions?  Contact David Littlewood (djlittl@sandia.gov)
//
// ************************************************************************
//@HEADER
*/

#include "nimble_kokkos.h"
#include "nimble.quanta.stopwatch.h"
#include "nimble_boundary_condition_manager.h"
#include "nimble_contact_manager.h"
#include "nimble_exodus_output.h"
#include "nimble_exodus_output_manager.h"
#include "nimble_kokkos_block.h"
#include "nimble_kokkos_data_manager.h"
#include "nimble_kokkos_defs.h"
#include "nimble_kokkos_material_factory.h"
#include "nimble_kokkos_profiling.h"
#include "nimble_parser.h"
#include "nimble_timer.h"
#include "nimble_timing_utils.h"
#include "nimble_utils.h"
#include "nimble_version.h"
#include "nimble_view.h"
#include <cassert>
#include <nimble_contact_interface.h>
#include <nimble_kokkos_block_material_interface.h>
#include <nimble_kokkos_block_material_interface_factory.h>

#ifdef NIMBLE_HAVE_ARBORX
  #ifdef NIMBLE_HAVE_MPI
    #include "contact/parallel/arborx_parallel_contact_manager.h"
  #endif
    #include "contact/serial/arborx_serial_contact_manager.h"
#endif


#include <iostream>

namespace nimble {

<<<<<<< HEAD
NimbleKokkosInitData NimbleKokkosInitializeAndGetInput(int argc, char* argv[]) {
=======

namespace details_kokkos {

int ExplicitTimeIntegrator(nimble::Parser & parser,
                           nimble::GenesisMesh & mesh,
                           nimble_kokkos::DataManager & data_manager,
                           nimble::BoundaryConditionManager & boundary_condition_manager,
                           std::map<int, nimble_kokkos::Block> &blocks,
                           nimble::ExodusOutput & exodus_output,
                           nimble_kokkos::ExodusOutputManager & exodus_output_manager,
                           std::shared_ptr<nimble::ContactInterface> contact_interface,
                           std::shared_ptr<nimble_kokkos::BlockMaterialInterfaceFactory> block_material_interface_factory,
                           nimble_kokkos::FieldIds &field_ids,
                           int num_ranks,
                           int my_rank
);

}


NimbleInitData NimbleKokkosInitializeAndGetInput(int argc, char* argv[]) {
>>>>>>> 3af46bb9

#ifdef NIMBLE_HAVE_MPI
  MPI_Init(&argc, &argv);
#endif

#ifdef NIMBLE_HAVE_KOKKOS
  Kokkos::initialize(argc, argv);
#endif

  NimbleKokkosInitData init_data;

#ifdef NIMBLE_HAVE_MPI
  int mpi_err;
  mpi_err = MPI_Comm_size(MPI_COMM_WORLD, &init_data.num_mpi_ranks);
  if (mpi_err != MPI_SUCCESS) {
    throw std::logic_error("\nError:  MPI_Comm_size() returned nonzero error code.\n");
  }
  mpi_err = MPI_Comm_rank(MPI_COMM_WORLD, &init_data.my_mpi_rank);
  if (mpi_err != MPI_SUCCESS) {
    throw std::logic_error("\nError:  MPI_Comm_rank() returned nonzero error code.\n");
  }
#else
  init_data.num_mpi_ranks = 1;
  init_data.my_mpi_rank = 0;
#endif
  
  // Banner
  if (init_data.my_mpi_rank == 0) {
    std::string nimble_have_kokkos("false");
#ifdef NIMBLE_HAVE_KOKKOS
    nimble_have_kokkos = "true";
#endif
    std::string kokkos_enable_cuda("false");
#ifdef KOKKOS_ENABLE_CUDA
    kokkos_enable_cuda = "true";
#endif
    std::string kokkos_enable_cuda_uvm("false");
#ifdef KOKKOS_ENABLE_CUDA_UVM
    kokkos_enable_cuda_uvm = "true";
#endif

    std::cout << "\n-- NimbleSM_Kokkos" << std::endl;
    std::cout << "-- version " << nimble::NimbleVersion() << "\n" << std::endl;
    if (argc != 2) {
      std::cout << "Usage:  mpirun -np NP NimbleSM_Kokkos <input_deck.in>\n" << std::endl;
      Kokkos::finalize();
#ifdef NIMBLE_HAVE_MPI
      MPI_Finalize();
#endif
      exit(1);
    }
    std::cout << "NimbleSM_Kokkos initialized on " << init_data.num_mpi_ranks << " mpi rank(s)." << std::endl;

    std::cout << "\nKokkos configuration:" << std::endl;
    std::cout << "  NIMBLE_HAVE_KOKKOS               " << nimble_have_kokkos << std::endl;
#ifdef NIMBLE_HAVE_ARBORX
    std::cout << "  NIMBLE_HAVE_ARBORX               true\n";
#endif
    std::cout << "  KOKKOS_ENABLE_CUDA               " << kokkos_enable_cuda << std::endl;
    std::cout << "  KOKKOS_ENABLE_CUDA_UVM           " << kokkos_enable_cuda_uvm << std::endl;
    std::cout << "  kokkos_host_execution_space      " << typeid(nimble_kokkos::kokkos_host_execution_space).name() << std::endl;
    std::cout << "  kokkos_host_mirror_memory_space  " << typeid(nimble_kokkos::kokkos_host_mirror_memory_space).name() << std::endl;
    std::cout << "  kokkos_host                      " << typeid(nimble_kokkos::kokkos_host).name() << std::endl;
    std::cout << "  kokkos_device_execution_space    " << typeid(nimble_kokkos::kokkos_device_execution_space).name() << std::endl;
    std::cout << "  kokkos_device_memory_space       " << typeid(nimble_kokkos::kokkos_device_memory_space).name() << std::endl;
    std::cout << "  kokkos_device                    " << typeid(nimble_kokkos::kokkos_device).name() << std::endl;
    std::cout << "  kokkos_layout                    " << typeid(nimble_kokkos::kokkos_layout).name() << std::endl;
    std::cout << std::endl;
  }

  init_data.input_deck_name = std::string(argv[1]);

  return init_data;
}

int NimbleKokkosFinalize(const NimbleKokkosInitData& init_data) {
  if (init_data.my_mpi_rank == 0) {
    std::cout << "\ncomplete.\n" << std::endl;
  }

#ifdef NIMBLE_HAVE_KOKKOS
  Kokkos::finalize();
#endif

#ifdef NIMBLE_HAVE_MPI
  return MPI_Finalize();
#else
  return 0;
#endif
}

void NimbleKokkosMain(std::shared_ptr<nimble_kokkos::MaterialFactory> material_factory,
                     std::shared_ptr<nimble::ContactInterface> contact_interface,
                     std::shared_ptr<nimble_kokkos::BlockMaterialInterfaceFactory> block_material_interface_factory,
                     std::shared_ptr<nimble::Parser> parser,
<<<<<<< HEAD
                     const NimbleKokkosInitData& init_data) {
  const int num_mpi_ranks = init_data.num_mpi_ranks;
  const int my_mpi_rank = init_data.my_mpi_rank;
=======
                     const NimbleInitData& init_data) {

  int num_ranks = 1, my_rank = 0;

#ifdef NIMBLE_HAVE_MPI
  num_ranks = init_data.num_mpi_ranks;
  my_rank = init_data.my_mpi_rank;
#endif

>>>>>>> 3af46bb9
  const std::string& input_deck_name = init_data.input_deck_name;

  //--- Define timers
  nimble_kokkos::ProfilingTimer watch_simulation;
  watch_simulation.push_region("Parse and read mesh");
  
  parser->Initialize(init_data.input_deck_name);

  // Read the mesh
  nimble::GenesisMesh mesh;
  nimble::GenesisMesh rve_mesh;
  {
    //--- UH This part is independent of Kokkos
    std::string genesis_file_name = nimble::IOFileName(parser->GenesisFileName(), "g", "", my_rank, num_ranks);
    std::string rve_genesis_file_name = nimble::IOFileName(parser->RVEGenesisFileName(), "g");
    mesh.ReadFile(genesis_file_name);
    if (rve_genesis_file_name != "none") {
      rve_mesh.ReadFile(rve_genesis_file_name);
    }
  }

  watch_simulation.pop_region_and_report_time();

#ifdef NIMBLE_HAVE_ARBORX
  std::string tag = "arborx";
#else
  std::string tag = "kokkos";
#endif
  std::string output_exodus_name = nimble::IOFileName(parser->ExodusFileName(), "e", tag, my_rank, num_ranks);
  int dim = mesh.GetDim();
  int num_nodes = static_cast<int>(mesh.GetNumNodes());
  int num_blocks = static_cast<int>(mesh.GetNumBlocks());

  if (my_rank == 0) {
    std::cout << "\n";
    if (num_ranks == 1) {
      std::cout << " Number of Nodes = " << num_nodes << "\n";
      std::cout << " Number of Elements = " << mesh.GetNumElements() << "\n";
    }
    std::cout << " Number of Global Blocks = " << mesh.GetNumGlobalBlocks() << "\n";
    std::cout << "\n";
    std::cout << " Number of Ranks         = " << num_ranks << "\n";
#ifdef _OPENMP
    std::cout << " Number of Threads       = " << omp_get_max_threads() << "\n";
#endif
    std::cout << "\n";
  }
  watch_simulation.push_region("Model data and field allocation");

  nimble_kokkos::DataManager data_manager;
  nimble_kokkos::ModelData &model_data = data_manager.GetMacroScaleData();
  model_data.SetDimension(dim);

  // Global data
  std::vector<std::string> global_data_labels;

  nimble_kokkos::FieldIds field_ids;
  field_ids.lumped_mass = model_data.AllocateNodeData(nimble::SCALAR, "lumped_mass", num_nodes);
  field_ids.reference_coordinates = model_data.AllocateNodeData(nimble::VECTOR, "reference_coordinate", num_nodes);
  field_ids.displacement = model_data.AllocateNodeData(nimble::VECTOR, "displacement", num_nodes);
  field_ids.velocity = model_data.AllocateNodeData(nimble::VECTOR, "velocity", num_nodes);
  field_ids.acceleration =  model_data.AllocateNodeData(nimble::VECTOR, "acceleration", num_nodes);
  field_ids.internal_force =  model_data.AllocateNodeData(nimble::VECTOR, "internal_force", num_nodes);
  field_ids.contact_force =  model_data.AllocateNodeData(nimble::VECTOR, "contact_force", num_nodes);

  bool store_unrotated_stress(true);

  // Blocks
  // std::map<int, nimble::Block>& blocks = model_data.GetBlocks();
  std::map<int, nimble_kokkos::Block> blocks;
  std::vector<int> block_ids = mesh.GetBlockIds();
  for (int i=0 ; i<num_blocks ; i++){
    int block_id = block_ids.at(i);
    std::string const & macro_material_parameters = parser->GetMacroscaleMaterialParameters(block_id);
    std::map<int, std::string> const & rve_material_parameters = parser->GetMicroscaleMaterialParameters();
    std::string rve_bc_strategy = parser->GetMicroscaleBoundaryConditionStrategy();
    int num_elements_in_block = mesh.GetNumElementsInBlock(block_id);
    blocks[block_id] = nimble_kokkos::Block();
    blocks.at(block_id).Initialize(macro_material_parameters, num_elements_in_block, *material_factory);
    //
    // MPI version use model_data.DeclareElementData(block_id, data_labels_and_lengths);
    //
    std::vector<double> initial_value(9, 0.0);
    initial_value[0] = initial_value[1] = initial_value[2] = 1.0;
    field_ids.deformation_gradient = model_data.AllocateIntegrationPointData(block_id, nimble::FULL_TENSOR,
                                                                             "deformation_gradient",
                                                                             num_elements_in_block, initial_value);
    // volume-averaged quantities for I/O are stored as element data
    model_data.AllocateElementData(block_id, nimble::FULL_TENSOR, "deformation_gradient", num_elements_in_block);

    field_ids.stress = model_data.AllocateIntegrationPointData(block_id, nimble::SYMMETRIC_TENSOR, "stress",
                                                               num_elements_in_block);
    if (store_unrotated_stress) {
      field_ids.unrotated_stress = model_data.AllocateIntegrationPointData(block_id, nimble::SYMMETRIC_TENSOR, "stress",
                                                                           num_elements_in_block);
    }

    // volume-averaged quantities for I/O are stored as element data
    model_data.AllocateElementData(block_id, nimble::SYMMETRIC_TENSOR, "stress", num_elements_in_block);

    if (parser->GetOutputFieldString().find("volume") != std::string::npos) {
      model_data.AllocateElementData(block_id, nimble::SCALAR, "volume", num_elements_in_block);
    }
  }

  // Initialize the initial- and boundary-condition manager
  std::map<int, std::string> const & node_set_names = mesh.GetNodeSetNames();
  std::map<int, std::vector<int> > const & node_sets = mesh.GetNodeSets();
  std::vector<std::string> const & bc_strings = parser->GetBoundaryConditionStrings();
  std::string const & time_integration_scheme = parser->TimeIntegrationScheme();
  nimble::BoundaryConditionManager boundary_condition_manager;
  boundary_condition_manager.Initialize(node_set_names, node_sets, bc_strings, dim, time_integration_scheme);

  // Initialize the exodus-output-manager
  nimble_kokkos::ExodusOutputManager exodus_output_manager;
  exodus_output_manager.SpecifyOutputFields(model_data, parser->GetOutputFieldString());

  auto node_data_labels_for_output = exodus_output_manager.GetNodeDataLabelsForOutput();
  auto elem_data_labels_for_output = exodus_output_manager.GetElementDataLabelsForOutput();

  std::map<int, std::vector<std::string> > derived_elem_data_labels;
  for (auto block_id : block_ids) {
    derived_elem_data_labels[block_id] = std::vector<std::string>(); // TODO elliminate this
  }

  // Initialize the output file
  nimble::ExodusOutput exodus_output;
  exodus_output.Initialize(output_exodus_name, mesh);
  exodus_output.InitializeDatabase(mesh,
                                   global_data_labels,
                                   node_data_labels_for_output,
                                   elem_data_labels_for_output,
                                   derived_elem_data_labels);

  model_data.SetDerivedElementDataLabelsForOutput(std::move(derived_elem_data_labels));

  model_data.SetReferenceCoordinates(mesh);

  watch_simulation.pop_region_and_report_time();

  if (time_integration_scheme == "explicit") {
    details_kokkos::ExplicitTimeIntegrator(*parser, mesh, data_manager,
                           boundary_condition_manager, blocks,
                           exodus_output, exodus_output_manager,
                           contact_interface, block_material_interface_factory,
                           field_ids,
                           num_ranks, my_rank);
  }
  else {
    throw std::runtime_error("\n Time Integration Scheme Not Implemented \n");
  }

}


namespace details_kokkos {

int ExplicitTimeIntegrator(nimble::Parser & parser,
                           nimble::GenesisMesh & mesh,
                           nimble_kokkos::DataManager & data_manager,
                           nimble::BoundaryConditionManager & boundary_condition_manager,
                           std::map<int, nimble_kokkos::Block> &blocks,
                           nimble::ExodusOutput & exodus_output,
                           nimble_kokkos::ExodusOutputManager & exodus_output_manager,
                           std::shared_ptr<nimble::ContactInterface> contact_interface,
                           std::shared_ptr<nimble_kokkos::BlockMaterialInterfaceFactory> block_material_interface_factory,
                           nimble_kokkos::FieldIds &field_ids,
                           int num_ranks,
                           int my_rank
)
{

  int dim = mesh.GetDim();
  int num_nodes = static_cast<int>(mesh.GetNumNodes());
  int num_blocks = static_cast<int>(mesh.GetNumBlocks());

  nimble_kokkos::ModelData & model_data = data_manager.GetMacroScaleData();

  // Build up block data for stress computation
  std::vector<nimble_kokkos::BlockData> block_data;
  for (auto &&block_it : blocks)
  {
    int block_id = block_it.first;
    nimble_kokkos::Block &block = block_it.second;
    nimble::Material *material_d = block.GetDeviceMaterialModel();
    int num_elem_in_block = mesh.GetNumElementsInBlock(block_id);
    int num_integration_points_per_element = block.GetHostElement()->NumIntegrationPointsPerElement();
    block_data.emplace_back(block, material_d, block_id, num_elem_in_block, num_integration_points_per_element);
  }

  // Containers for gathered data
  std::vector<nimble_kokkos::DeviceScalarNodeGatheredView> gathered_lumped_mass_d(num_blocks, nimble_kokkos::DeviceScalarNodeGatheredView("gathred_lumped_mass", 1));
  std::vector<nimble_kokkos::DeviceVectorNodeGatheredView> gathered_reference_coordinate_d(num_blocks, nimble_kokkos::DeviceVectorNodeGatheredView("gathered_reference_coordinates", 1));
  std::vector<nimble_kokkos::DeviceVectorNodeGatheredView> gathered_displacement_d(num_blocks, nimble_kokkos::DeviceVectorNodeGatheredView("gathered_displacement", 1));
  std::vector<nimble_kokkos::DeviceVectorNodeGatheredView> gathered_internal_force_d(num_blocks, nimble_kokkos::DeviceVectorNodeGatheredView("gathered_internal_force", 1));
  std::vector<nimble_kokkos::DeviceVectorNodeGatheredView> gathered_contact_force_d(num_blocks, nimble_kokkos::DeviceVectorNodeGatheredView("gathered_contact_force", 1));

  int block_index;
  std::map<int, nimble_kokkos::Block>::iterator block_it;
  for (block_index=0, block_it=blocks.begin(); block_it!=blocks.end() ; block_index++, block_it++) {
    int block_id = block_it->first;
    int num_elem_in_block = mesh.GetNumElementsInBlock(block_id);
    Kokkos::resize(gathered_lumped_mass_d.at(block_index), num_elem_in_block);
    Kokkos::resize(gathered_reference_coordinate_d.at(block_index), num_elem_in_block);
    Kokkos::resize(gathered_displacement_d.at(block_index), num_elem_in_block);
    Kokkos::resize(gathered_internal_force_d.at(block_index), num_elem_in_block);
    Kokkos::resize(gathered_contact_force_d.at(block_index), num_elem_in_block);
  }

  nimble_kokkos::ProfilingTimer watch_simulation;
  watch_simulation.push_region("Lumped mass gather and compute");

  nimble_kokkos::HostScalarNodeView lumped_mass_h = model_data.GetHostScalarNodeData(field_ids.lumped_mass);
  nimble_kokkos::DeviceScalarNodeView lumped_mass_d = model_data.GetDeviceScalarNodeData(field_ids.lumped_mass);
  Kokkos::deep_copy(lumped_mass_h, (double)(0.0));
  Kokkos::deep_copy(lumped_mass_d, (double)(0.0));

  nimble_kokkos::HostVectorNodeView reference_coordinate_h = model_data.GetHostVectorNodeData(field_ids.reference_coordinates);
  nimble_kokkos::DeviceVectorNodeView reference_coordinate_d = model_data.GetDeviceVectorNodeData(field_ids.reference_coordinates);

  nimble_kokkos::HostVectorNodeView displacement_h = model_data.GetHostVectorNodeData(field_ids.displacement);
  nimble_kokkos::DeviceVectorNodeView displacement_d = model_data.GetDeviceVectorNodeData(field_ids.displacement);
  Kokkos::deep_copy(displacement_h, (double)(0.0));

  nimble_kokkos::HostVectorNodeView velocity_h = model_data.GetHostVectorNodeData(field_ids.velocity);
  nimble_kokkos::DeviceVectorNodeView velocity_d = model_data.GetDeviceVectorNodeData(field_ids.velocity);
  Kokkos::deep_copy(velocity_h, (double)(0.0));

  nimble_kokkos::HostVectorNodeView acceleration_h = model_data.GetHostVectorNodeData(field_ids.acceleration);
  Kokkos::deep_copy(acceleration_h, (double)(0.0));

  nimble_kokkos::HostVectorNodeView internal_force_h = model_data.GetHostVectorNodeData(field_ids.internal_force);
  nimble_kokkos::DeviceVectorNodeView internal_force_d = model_data.GetDeviceVectorNodeData(field_ids.internal_force);
  Kokkos::deep_copy(internal_force_h, (double)(0.0));

  nimble_kokkos::HostVectorNodeView contact_force_h = model_data.GetHostVectorNodeData(field_ids.contact_force);
  nimble_kokkos::DeviceVectorNodeView contact_force_d = model_data.GetDeviceVectorNodeData(field_ids.contact_force);
  Kokkos::deep_copy(contact_force_h, (double)(0.0));

  // Compute the lumped mass
  for (block_index=0, block_it=blocks.begin(); block_it!=blocks.end() ; block_index++, block_it++) {
    int block_id = block_it->first;
    nimble_kokkos::Block& block = block_it->second;
    nimble::Element* element_d = block.GetDeviceElement();
    double density = block.GetDensity();
    int num_elem_in_block = mesh.GetNumElementsInBlock(block_id);
    int num_nodes_per_elem = mesh.GetNumNodesPerElement(block_id);
    int elem_conn_length = num_elem_in_block * num_nodes_per_elem;
    int const * elem_conn = mesh.GetConnectivity(block_id);

    nimble_kokkos::HostElementConnectivityView elem_conn_h("element_connectivity_h", elem_conn_length);
    for (int i=0 ; i<elem_conn_length ; i++) {
      elem_conn_h(i) = elem_conn[i];
    }
    nimble_kokkos::DeviceElementConnectivityView& elem_conn_d = block.GetDeviceElementConnectivityView();
    Kokkos::resize(elem_conn_d, elem_conn_length);
    Kokkos::deep_copy(elem_conn_d, elem_conn_h);

    nimble_kokkos::DeviceVectorNodeGatheredView gathered_reference_coordinate_block_d = gathered_reference_coordinate_d.at(block_index);
    nimble_kokkos::DeviceScalarNodeGatheredView gathered_lumped_mass_block_d = gathered_lumped_mass_d.at(block_index);

    model_data.GatherVectorNodeData(field_ids.reference_coordinates,
                                    num_elem_in_block,
                                    num_nodes_per_elem,
                                    elem_conn_d,
                                    gathered_reference_coordinate_block_d);

    // COMPUTE LUMPED MASS
    Kokkos::parallel_for("Lumped Mass", num_elem_in_block, KOKKOS_LAMBDA (const int i_elem) {
      nimble_kokkos::DeviceVectorNodeGatheredSubView element_reference_coordinate_d = Kokkos::subview(gathered_reference_coordinate_block_d, i_elem, Kokkos::ALL, Kokkos::ALL);
      nimble_kokkos::DeviceScalarNodeGatheredSubView element_lumped_mass_d = Kokkos::subview(gathered_lumped_mass_block_d, i_elem, Kokkos::ALL);
      element_d->ComputeLumpedMass(density, element_reference_coordinate_d, element_lumped_mass_d);
    });

    // SCATTER TO NODE DATA
    model_data.ScatterScalarNodeData(field_ids.lumped_mass,
                                     num_elem_in_block,
                                     num_nodes_per_elem,
                                     elem_conn_d,
                                     gathered_lumped_mass_block_d);
  }
  Kokkos::deep_copy(lumped_mass_h, lumped_mass_d);

  watch_simulation.pop_region_and_report_time();

  // Initialize the MPI container
  std::vector<int> global_node_ids(num_nodes);
  int const * const global_node_ids_ptr = mesh.GetNodeGlobalIds();
  for (int n=0 ; n<num_nodes ; ++n) {
    global_node_ids[n] = global_node_ids_ptr[n];
  }
  nimble::VectorCommunicator myVectorCommunicator;
  myVectorCommunicator.Initialize(global_node_ids);

  int mpi_scalar_dimension = 1;
  std::vector<double> mpi_scalar_buffer(mpi_scalar_dimension * num_nodes);
  int mpi_vector_dimension = 3;

  watch_simulation.push_region("Contact setup");

#ifdef NIMBLE_HAVE_ARBORX
  #ifdef NIMBLE_HAVE_MPI
    nimble::ArborXParallelContactManager contact_manager(contact_interface);
  #else
    nimble::ArborXSerialContactManager contact_manager(contact_interface);
  #endif // NIMBLE_HAVE_MPI
#else
  nimble::ContactManager contact_manager(contact_interface);
#endif // NIMBLE_HAVE_ARBORX

  bool contact_enabled = parser.HasContact();
  bool contact_visualization = parser.ContactVisualization();
  if (contact_enabled) {
    std::vector<std::string> contact_master_block_names, contact_slave_block_names;
    double penalty_parameter;
    nimble::ParseContactCommand(parser.ContactString(),
                                contact_master_block_names,
                                contact_slave_block_names,
                                penalty_parameter);
    std::vector<int> contact_master_block_ids, contact_slave_block_ids;
    mesh.BlockNamesToOnProcessorBlockIds(contact_master_block_names,
                                         contact_master_block_ids);
    mesh.BlockNamesToOnProcessorBlockIds(contact_slave_block_names,
                                         contact_slave_block_ids);
    contact_manager.SetPenaltyParameter(penalty_parameter);
    contact_manager.CreateContactEntities(mesh,
                                          myVectorCommunicator,
                                          contact_master_block_ids,
                                          contact_slave_block_ids);
    if (contact_visualization) {
#ifdef NIMBLE_HAVE_ARBORX
      std::string tag = "arborx";
#else
      std::string tag = "kokkos";
#endif
      std::string contact_visualization_exodus_file_name = nimble::IOFileName(parser.ContactVisualizationFileName(), "e", tag, my_rank, num_ranks);
      contact_manager.InitializeContactVisualization(contact_visualization_exodus_file_name);
    }
  }

  watch_simulation.pop_region_and_report_time();

  watch_simulation.push_region("Lumped mass gather and compute");

  // MPI vector reduction on lumped mass
  for (unsigned int i=0 ; i<num_nodes ; i++) {
    mpi_scalar_buffer[i] = lumped_mass_h(i);
  }
  myVectorCommunicator.VectorReduction(mpi_scalar_dimension, mpi_scalar_buffer.data());
  for (int i=0 ; i<num_nodes ; i++) {
    lumped_mass_h(i) = mpi_scalar_buffer[i];
  }

  watch_simulation.pop_region_and_report_time();

  watch_simulation.push_region("BC enforcement");

  double time_current(0.0), time_previous(0.0);
  double final_time = parser.FinalTime();
  double delta_time(0.0), half_delta_time(0.0);
  const int num_load_steps = parser.NumLoadSteps();
  int output_frequency = parser.OutputFrequency();

  boundary_condition_manager.ApplyInitialConditions(reference_coordinate_h, velocity_h);
  boundary_condition_manager.ApplyKinematicBC(time_current, time_previous, reference_coordinate_h, displacement_h, velocity_h);
  Kokkos::deep_copy(displacement_d, displacement_h);
  Kokkos::deep_copy(velocity_d, velocity_h);

  watch_simulation.pop_region_and_report_time();

  // Output to Exodus file
  watch_simulation.push_region("Output");

  exodus_output_manager.ComputeElementData(mesh, model_data, blocks, gathered_reference_coordinate_d, gathered_displacement_d);
  std::vector<double> global_data;
  std::vector< std::vector<double> > const & node_data_for_output = exodus_output_manager.GetNodeDataForOutput(model_data);

  std::map<int, std::vector< std::vector<double> > > const & elem_data_for_output = exodus_output_manager.GetElementDataForOutput(model_data);
  auto elem_data_labels_for_output = exodus_output_manager.GetElementDataLabelsForOutput();

  std::map<int, std::vector< std::vector<double> > > derived_elem_data;
  auto const &derived_elem_data_labels = model_data.GetDerivedElementDataLabelsForOutput();

  exodus_output.WriteStep(time_current,
                          global_data,
                          node_data_for_output,
                          elem_data_labels_for_output,
                          elem_data_for_output,
                          derived_elem_data_labels,
                          derived_elem_data);
  if (contact_visualization) {
    contact_manager.ContactVisualizationWriteStep(time_current);
  }

  watch_simulation.pop_region_and_report_time();
  //
  double total_internal_force_time = 0.0, total_contact_time = 0.0;
  double total_arborx_time = 0.0,
      total_contact_applyd = 0.0, total_contact_getf = 0.0;
  double total_vector_reduction_time = 0.0;
  double total_update_avu_time = 0.0;
  double total_exodus_write_time = 0.0;
  //
  std::map<int, std::size_t> contactInfo;
  //
  watch_simulation.push_region("Time stepping loop");
  nimble_kokkos::ProfilingTimer watch_internal;

  for (int step = 0 ; step < num_load_steps ; ++step) {

    if (my_rank == 0) {
      if (10*(step+1) % num_load_steps == 0 && step != num_load_steps - 1) {
        std::cout << "   " << static_cast<int>( 100.0 * static_cast<double>(step+1)/num_load_steps ) << "% complete" << std::endl << std::flush;
      }
      else if (step == num_load_steps - 1) {
        std::cout << "  100% complete\n" << std::endl << std::flush;
      }
    }
    bool is_output_step = (step%output_frequency == 0 || step == num_load_steps - 1);

    watch_internal.push_region("Central difference");
    time_previous = time_current;
    time_current += final_time/num_load_steps;
    delta_time = time_current - time_previous;
    half_delta_time = 0.5*delta_time;

    // V^{n+1/2} = V^{n} + (dt/2) * A^{n}
    for (int i=0 ; i<num_nodes ; ++i) {
      velocity_h(i,0) += half_delta_time * acceleration_h(i,0);
      velocity_h(i,1) += half_delta_time * acceleration_h(i,1);
      velocity_h(i,2) += half_delta_time * acceleration_h(i,2);
    }
    total_update_avu_time += watch_internal.pop_region_and_report_time();

    // Apply kinematic boundary conditions
    watch_internal.push_region("BC enforcement");
    boundary_condition_manager.ApplyKinematicBC(time_current, time_previous, reference_coordinate_h, displacement_h, velocity_h);
    watch_internal.pop_region_and_report_time();

    // U^{n+1} = U^{n} + (dt)*V^{n+1/2}
    watch_internal.push_region("Central difference");
    for (int i=0 ; i<num_nodes ; ++i) {
      displacement_h(i,0) += delta_time * velocity_h(i,0);
      displacement_h(i,1) += delta_time * velocity_h(i,1);
      displacement_h(i,2) += delta_time * velocity_h(i,2);
    }

    // Copy the current displacement and velocity value to device memory
    Kokkos::deep_copy(displacement_d, displacement_h);
    Kokkos::deep_copy(velocity_d, velocity_h);

    total_update_avu_time += watch_internal.pop_region_and_report_time();

    watch_internal.push_region("Force calculation");

    nimble_kokkos::ProfilingTimer watch_internal_details;
    Kokkos::deep_copy(internal_force_d, (double)(0.0));
    if (contact_enabled) {
      watch_internal_details.push_region("Contact");
      Kokkos::deep_copy(contact_force_d, (double)(0.0));
      watch_internal_details.pop_region_and_report_time();
    }

    // Compute element-level kinematics

    watch_internal_details.push_region("Element kinematics");
    for (block_index=0, block_it=blocks.begin(); block_it!=blocks.end() ; block_index++, block_it++) {
      //
      int block_id = block_it->first;
      nimble_kokkos::Block& block = block_it->second;
      nimble::Element* element_d = block.GetDeviceElement();
      int num_elem_in_block = mesh.GetNumElementsInBlock(block_id);
      int num_nodes_per_elem = mesh.GetNumNodesPerElement(block_id);

      nimble_kokkos::DeviceElementConnectivityView elem_conn_d = block.GetDeviceElementConnectivityView();
      nimble_kokkos::DeviceVectorNodeGatheredView gathered_reference_coordinate_block_d = gathered_reference_coordinate_d.at(block_index);
      nimble_kokkos::DeviceVectorNodeGatheredView gathered_displacement_block_d = gathered_displacement_d.at(block_index);
      nimble_kokkos::DeviceVectorNodeGatheredView gathered_internal_force_block_d = gathered_internal_force_d.at(block_index);

      model_data.GatherVectorNodeData(field_ids.reference_coordinates, /* TODO SHOULD JUST PASS IN VIEW? */
                                      num_elem_in_block, /* TODO SHOULD BE ABLE TO GET THIS OFF VIEW "EXTENT" */
                                      num_nodes_per_elem,
                                      elem_conn_d,
                                      gathered_reference_coordinate_block_d);

      model_data.GatherVectorNodeData(field_ids.displacement,
                                      num_elem_in_block,
                                      num_nodes_per_elem,
                                      elem_conn_d,
                                      gathered_displacement_block_d);

      nimble_kokkos::DeviceFullTensorIntPtView deformation_gradient_step_np1_d = model_data
          .GetDeviceFullTensorIntegrationPointData(block_id, field_ids.deformation_gradient, nimble::STEP_NP1);

      // COMPUTE DEFORMATION GRADIENTS
      Kokkos::parallel_for("Deformation Gradient", num_elem_in_block, KOKKOS_LAMBDA (const int i_elem) {
        nimble_kokkos::DeviceVectorNodeGatheredSubView element_reference_coordinate_d = Kokkos::subview(gathered_reference_coordinate_block_d, i_elem, Kokkos::ALL(), Kokkos::ALL());
        nimble_kokkos::DeviceVectorNodeGatheredSubView element_displacement_d = Kokkos::subview(gathered_displacement_block_d, i_elem, Kokkos::ALL(), Kokkos::ALL());
        nimble_kokkos::DeviceFullTensorIntPtSubView element_deformation_gradient_step_np1_d = Kokkos::subview(deformation_gradient_step_np1_d, i_elem, Kokkos::ALL(), Kokkos::ALL());
        element_d->ComputeDeformationGradients(element_reference_coordinate_d,
                                               element_displacement_d,
                                               element_deformation_gradient_step_np1_d);
      });
    }
    watch_internal_details.pop_region_and_report_time();

    {
      watch_internal_details.push_region("Material stress calculation");
      auto block_material_interface = block_material_interface_factory->create(time_previous, time_current, field_ids, block_data, model_data);
      block_material_interface->ComputeStress();
      watch_internal_details.pop_region_and_report_time();
    }

    // Stress divergence
    watch_internal_details.push_region("Stress divergence calculation");

    for (block_index=0, block_it=blocks.begin(); block_it!=blocks.end() ; block_index++, block_it++) {
      int block_id = block_it->first;
      nimble_kokkos::Block& block = block_it->second;
      nimble::Element* element_d = block.GetDeviceElement();
      int num_elem_in_block = mesh.GetNumElementsInBlock(block_id);
      int num_nodes_per_elem = mesh.GetNumNodesPerElement(block_id);

      nimble_kokkos::DeviceElementConnectivityView elem_conn_d = block.GetDeviceElementConnectivityView();
      nimble_kokkos::DeviceVectorNodeGatheredView gathered_reference_coordinate_block_d = gathered_reference_coordinate_d.at(block_index);
      nimble_kokkos::DeviceVectorNodeGatheredView gathered_displacement_block_d = gathered_displacement_d.at(block_index);
      nimble_kokkos::DeviceVectorNodeGatheredView gathered_internal_force_block_d = gathered_internal_force_d.at(block_index);

      nimble_kokkos::DeviceSymTensorIntPtView stress_step_np1_d = model_data.GetDeviceSymTensorIntegrationPointData(block_id,
                                                                                                                    field_ids.stress,
                                                                                                                    nimble::STEP_NP1);

      // COMPUTE NODAL FORCES
      Kokkos::parallel_for("Force", num_elem_in_block, KOKKOS_LAMBDA (const int i_elem) {
        nimble_kokkos::DeviceVectorNodeGatheredSubView element_reference_coordinate_d = Kokkos::subview(gathered_reference_coordinate_block_d, i_elem, Kokkos::ALL, Kokkos::ALL);
        nimble_kokkos::DeviceVectorNodeGatheredSubView element_displacement_d = Kokkos::subview(gathered_displacement_block_d, i_elem, Kokkos::ALL, Kokkos::ALL);
        nimble_kokkos::DeviceSymTensorIntPtSubView element_stress_step_np1_d = Kokkos::subview(stress_step_np1_d, i_elem, Kokkos::ALL, Kokkos::ALL);
        nimble_kokkos::DeviceVectorNodeGatheredSubView element_internal_force_d = Kokkos::subview(gathered_internal_force_block_d, i_elem, Kokkos::ALL, Kokkos::ALL);
        element_d->ComputeNodalForces(element_reference_coordinate_d,
                                      element_displacement_d,
                                      element_stress_step_np1_d,
                                      element_internal_force_d);
      });

      model_data.ScatterVectorNodeData(field_ids.internal_force,
                                       num_elem_in_block,
                                       num_nodes_per_elem,
                                       elem_conn_d,
                                       gathered_internal_force_block_d);
    } // loop over blocks
    watch_internal_details.pop_region_and_report_time();

    Kokkos::deep_copy(internal_force_h, internal_force_d);

    total_internal_force_time += watch_internal.pop_region_and_report_time();

    // Perform a reduction to obtain correct values on MPI boundaries
    watch_internal.push_region("MPI reduction");
    myVectorCommunicator.VectorReduction(mpi_vector_dimension, internal_force_h);
    total_vector_reduction_time += watch_internal.pop_region_and_report_time();
    //

    // Evaluate the contact force
    if (contact_enabled) {
      watch_internal_details.push_region("Contact");
      //
      Kokkos::deep_copy(contact_force_d, (double)(0.0));
      contact_manager.ApplyDisplacements(displacement_d);
      contact_manager.ComputeContactForce(step+1, is_output_step);
      //
      contact_manager.GetForces(contact_force_d);
      Kokkos::deep_copy(contact_force_h, contact_force_d);
      total_contact_time += watch_internal_details.pop_region_and_report_time();
      // Perform a reduction to obtain correct values on MPI boundaries
      {
        watch_internal_details.push_region("MPI reduction");
        myVectorCommunicator.VectorReduction(mpi_vector_dimension, contact_force_h);
        total_vector_reduction_time +=
            watch_internal_details.pop_region_and_report_time();
      }
      //
      auto tmpNum = contact_manager.numActiveContactFaces();
      if (tmpNum)
        contactInfo.insert(std::make_pair(step, tmpNum));
      //
//      if (contact_visualization && is_output_step)
//        contact_manager.ContactVisualizationWriteStep(time_current);
    }

    // fill acceleration vector A^{n+1} = M^{-1} ( F^{n} + b^{n} )
    watch_internal.push_region("Central difference");
    for (int i=0 ; i<num_nodes ; ++i) {
      acceleration_h(i,0) = (1.0/lumped_mass_h(i)) * (internal_force_h(i,0) + contact_force_h(i,0));
      acceleration_h(i,1) = (1.0/lumped_mass_h(i)) * (internal_force_h(i,1) + contact_force_h(i,1));
      acceleration_h(i,2) = (1.0/lumped_mass_h(i)) * (internal_force_h(i,2) + contact_force_h(i,2));
    }

    // V^{n+1}   = V^{n+1/2} + (dt/2)*A^{n+1}
    for (int i=0 ; i<num_nodes ; ++i) {
      velocity_h(i,0) += half_delta_time * acceleration_h(i,0);
      velocity_h(i,1) += half_delta_time * acceleration_h(i,1);
      velocity_h(i,2) += half_delta_time * acceleration_h(i,2);
    }
    total_update_avu_time += watch_internal.pop_region_and_report_time();

    if (is_output_step) {
      //
      watch_internal.push_region("Output");

      boundary_condition_manager.ApplyKinematicBC(time_current, time_previous, reference_coordinate_h, displacement_h, velocity_h);
      Kokkos::deep_copy(displacement_d, displacement_h);
      Kokkos::deep_copy(velocity_d, velocity_h);
      exodus_output_manager.ComputeElementData(mesh, model_data, blocks, gathered_reference_coordinate_d, gathered_displacement_d);
      std::vector<double> glbl_data;
      std::vector< std::vector<double> > const &node_data_output = exodus_output_manager.GetNodeDataForOutput(model_data);
      std::map<int, std::vector< std::vector<double> > > const &elem_data_output = exodus_output_manager.GetElementDataForOutput(model_data);
      std::map<int, std::vector< std::vector<double> > > drvd_elem_data;
      exodus_output.WriteStep(time_current,
                              glbl_data,
                              node_data_output,
                              elem_data_labels_for_output,
                              elem_data_output,
                              derived_elem_data_labels,
                              drvd_elem_data);
      //
      //
      if (contact_visualization) {
        contact_manager.ContactVisualizationWriteStep(time_current);
      }

      total_exodus_write_time += watch_internal.pop_region_and_report_time();
    }

    watch_internal.push_region("Copy field data new to old");
    // Copy STEP_NP1 data to STEP_N
    for (block_index = 0, block_it = blocks.begin(); block_it != blocks.end(); block_index++, block_it++) {
      int block_id = block_it->first;
      auto deformation_gradient_step_n_d = model_data.GetDeviceFullTensorIntegrationPointData(
          block_id, field_ids.deformation_gradient, nimble::STEP_N);
      auto unrotated_stress_step_n_d = model_data.GetDeviceSymTensorIntegrationPointData(block_id,
                                                                                         field_ids.unrotated_stress,
                                                                                         nimble::STEP_N);
      auto stress_step_n_d = model_data.GetDeviceSymTensorIntegrationPointData(block_id, field_ids.stress,
                                                                               nimble::STEP_N);
      auto deformation_gradient_step_np1_d = model_data.GetDeviceFullTensorIntegrationPointData(
          block_id, field_ids.deformation_gradient, nimble::STEP_NP1);
      auto unrotated_stress_step_np1_d = model_data.GetDeviceSymTensorIntegrationPointData(block_id,
                                                                                           field_ids.unrotated_stress,
                                                                                           nimble::STEP_NP1);
      auto stress_step_np1_d = model_data.GetDeviceSymTensorIntegrationPointData(block_id, field_ids.stress,
                                                                                 nimble::STEP_NP1);
      Kokkos::deep_copy(deformation_gradient_step_n_d, deformation_gradient_step_np1_d);
      Kokkos::deep_copy(unrotated_stress_step_n_d, unrotated_stress_step_np1_d);
      Kokkos::deep_copy(stress_step_n_d, stress_step_np1_d);
    }
    watch_internal.pop_region_and_report_time();

  } // loop over time steps
  double total_simulation_time = watch_simulation.pop_region_and_report_time();

  for (int irank = 0; irank < num_ranks; ++irank) {
#ifdef NIMBLE_HAVE_MPI
    MPI_Barrier(MPI_COMM_WORLD);
#endif
    if ((my_rank == irank) && (!contactInfo.empty())) {
      std::cout << " Rank " << irank << " has " << contactInfo.size()
                << " contact entries "
                << "(out of " << num_load_steps << " time steps)."<< std::endl;
      std::cout.flush();
    }
#ifdef NIMBLE_HAVE_MPI
    MPI_Barrier(MPI_COMM_WORLD);
#endif
  }

  if (my_rank == 0 && parser.WriteTimingDataFile()) {
//    double tcontact = total_contact_applyd + total_arborx_time + total_contact_getf;
    nimble::TimingInfo timing_writer{
        num_ranks,
        nimble::quanta::stopwatch::get_microsecond_timestamp(),
        total_simulation_time,
        total_internal_force_time,
        total_contact_time,
        total_exodus_write_time,
        total_vector_reduction_time
    };
    timing_writer.BinaryWrite();
  }

  if (my_rank == 0) {
    std::cout << " Total Time Loop = " << total_simulation_time << "\n";
    std::cout << " --- Internal Forces = " << total_internal_force_time << "\n";
    if (contact_enabled) {
//      double tcontact = total_contact_applyd + total_arborx_time + total_contact_getf;
      std::cout << " --- Contact = " << total_contact_time << "\n";
//      std::cout << " --- >>> Apply displ. = " << total_contact_applyd << "\n";
//      std::cout << " --- >>> Search / Project / Enforce = " << total_arborx_time << "\n";
      auto list_timers = contact_manager.getTimers();
      for (const auto& st_pair : list_timers)
        std::cout << " --- >>> >>> " << st_pair.first << " = " << st_pair.second << "\n";
      std::cout << " --- >>> Get Forces = " << total_contact_getf << "\n";
    }
    std::cout << " --- Exodus Write = " << total_exodus_write_time << "\n";
    std::cout << " --- Update AVU = " << total_update_avu_time << "\n";
    std::cout << " --- Vector Reduction = " << total_vector_reduction_time << "\n";
  }

  return 0;
}

}


}<|MERGE_RESOLUTION|>--- conflicted
+++ resolved
@@ -75,10 +75,6 @@
 
 namespace nimble {
 
-<<<<<<< HEAD
-NimbleKokkosInitData NimbleKokkosInitializeAndGetInput(int argc, char* argv[]) {
-=======
-
 namespace details_kokkos {
 
 int ExplicitTimeIntegrator(nimble::Parser & parser,
@@ -98,8 +94,7 @@
 }
 
 
-NimbleInitData NimbleKokkosInitializeAndGetInput(int argc, char* argv[]) {
->>>>>>> 3af46bb9
+NimbleKokkosInitData NimbleKokkosInitializeAndGetInput(int argc, char* argv[]) {
 
 #ifdef NIMBLE_HAVE_MPI
   MPI_Init(&argc, &argv);
@@ -195,21 +190,9 @@
                      std::shared_ptr<nimble::ContactInterface> contact_interface,
                      std::shared_ptr<nimble_kokkos::BlockMaterialInterfaceFactory> block_material_interface_factory,
                      std::shared_ptr<nimble::Parser> parser,
-<<<<<<< HEAD
                      const NimbleKokkosInitData& init_data) {
   const int num_mpi_ranks = init_data.num_mpi_ranks;
   const int my_mpi_rank = init_data.my_mpi_rank;
-=======
-                     const NimbleInitData& init_data) {
-
-  int num_ranks = 1, my_rank = 0;
-
-#ifdef NIMBLE_HAVE_MPI
-  num_ranks = init_data.num_mpi_ranks;
-  my_rank = init_data.my_mpi_rank;
-#endif
-
->>>>>>> 3af46bb9
   const std::string& input_deck_name = init_data.input_deck_name;
 
   //--- Define timers
