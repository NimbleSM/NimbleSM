/*
//@HEADER
// ************************************************************************
//
//                                NimbleSM
//                             Copyright 2018
//   National Technology & Engineering Solutions of Sandia, LLC (NTESS)
//
// Under the terms of Contract DE-NA0003525 with NTESS, the U.S. Government
// retains certain rights in this software.
//
// Redistribution and use in source and binary forms, with or without
// modification, are permitted provided that the following conditions are
// met:
//
// 1. Redistributions of source code must retain the above copyright
// notice, this list of conditions and the following disclaimer.
//
// 2. Redistributions in binary form must reproduce the above copyright
// notice, this list of conditions and the following disclaimer in the
// documentation and/or other materials provided with the distribution.
//
// 3. Neither the name of the Corporation nor the names of the
// contributors may be used to endorse or promote products derived from
// this software without specific prior written permission.
//
// THIS SOFTWARE IS PROVIDED BY NTESS "AS IS" AND ANY EXPRESS OR IMPLIED
// WARRANTIES, INCLUDING, BUT NOT LIMITED TO, THE IMPLIED WARRANTIES OF
// MERCHANTABILITY AND FITNESS FOR A PARTICULAR PURPOSE ARE DISCLAIMED. IN
// NO EVENT SHALL NTESS BE LIABLE FOR ANY DIRECT, INDIRECT, INCIDENTAL,
// SPECIAL, EXEMPLARY, OR CONSEQUENTIAL DAMAGES (INCLUDING, BUT NOT LIMITED
// TO, PROCUREMENT OF SUBSTITUTE GOODS OR SERVICES; LOSS OF USE, DATA, OR
// PROFITS; OR BUSINESS INTERRUPTION) HOWEVER CAUSED AND ON ANY THEORY OF
// LIABILITY, WHETHER IN CONTRACT, STRICT LIABILITY, OR TORT (INCLUDING
// NEGLIGENCE OR OTHERWISE) ARISING IN ANY WAY OUT OF THE USE OF THIS
// SOFTWARE, EVEN IF ADVISED OF THE POSSIBILITY OF SUCH DAMAGE.
//
// Questions?  Contact David Littlewood (djlittl@sandia.gov)
//
// ************************************************************************
//@HEADER
*/

#include "nimble_mpi.h"

#include "nimble.quanta.stopwatch.h"
#include "nimble_block_material_interface_factory_base.h"
#include "nimble_boundary_condition_manager.h"
#include "nimble_contact_interface.h"
#include "nimble_contact_manager.h"
#include "nimble_data_manager.h"
#include "nimble_genesis_mesh.h"
#include "nimble_linear_solver.h"
#include "nimble_material_factory.h"
#include "nimble_mesh_utils.h"
#include "nimble_model_data.h"
#include "nimble_parser.h"
#include "nimble_profiling_timer.h"
#include "nimble_timing_utils.h"
#include "nimble_utils.h"
#include "nimble_vector_communicator.h"
#include "nimble_version.h"
#include "nimble_view.h"

#ifdef NIMBLE_HAVE_MPI
#include <mpi.h>
#endif

#ifdef NIMBLE_HAVE_TRILINOS
#include "nimble_tpetra_utils.h"
#endif

#ifdef NIMBLE_HAVE_VT
#include <vt/transport.h>
#endif

#include <cmath>
#include <cstdlib>
#include <fstream>
#include <iomanip>
#include <iostream>
#include <limits>
#include <random>
#include <sstream>

#include "nimble_timer.h"

namespace nimble {

namespace details {

int
ExplicitTimeIntegrator(
    const nimble::Parser&                     parser,
    nimble::GenesisMesh&                      mesh,
    nimble::DataManager&                      data_manager,
    std::shared_ptr<nimble::ContactInterface> contact_interface);

int
QuasistaticTimeIntegrator(
    const nimble::Parser& parser,
    nimble::GenesisMesh&  mesh,
    nimble::DataManager&  data_manager);

double
ComputeQuasistaticResidual(
    nimble::GenesisMesh&              mesh,
    nimble::DataManager&              data_manager,
    nimble::BoundaryConditionManager& bc,
    int                               linear_system_num_unknowns,
    std::vector<int>&                 linear_system_global_node_ids,
    double                            time_previous,
    double                            time_current,
    const nimble::Viewify<2>&         displacement,
    nimble::Viewify<2>&               internal_force,
    double*                           residual_vector,
    double const*                     rve_macroscale_deformation_gradient,
    bool                              is_output_step);

int
parseCommandLine(int argc, char** argv, nimble::Parser& parser)
{
  for (int ia = 1; ia < argc; ++ia) {
    std::string my_arg = std::string(argv[ia]);
    if (my_arg == "--use_vt") {
#ifdef NIMBLE_HAVE_VT
      parser.SetToUseVT();
#else
      std::cerr << "\n Flag '--use_vt' ignored \n\n";
#endif
      continue;
    }
    if (my_arg == "--use_kokkos") {
#ifdef NIMBLE_HAVE_KOKKOS
      parser.SetToUseKokkos();
#else
      std::cerr << "\n Flag '--use_kokkos' ignored \n\n";
#endif
      continue;
    }
    if (my_arg == "--use_tpetra") {
#ifdef NIMBLE_HAVE_TRILINOS
      parser.SetToUseTpetra();
#else
      std::cerr << "\n Flag '--use_tpetra' ignored \n\n";
#endif
      continue;
    }
    //
    if (my_arg == "--use_uq") {
#ifdef NIMBLE_HAVE_UQ
      parser.SetToUseUQ();
#else
      std::cerr << "\n Flag '--use_uq' ignored \n\n";
#endif
      continue;
    }
    //
    parser.SetInputFilename(std::string(my_arg));
  }
  return 0;
}

}  // namespace details

void
NimbleInitializeAndGetInput(int argc, char** argv, nimble::Parser& parser)
{
  int my_rank = 0, num_ranks = 1;

  // --- Parse the command line
  details::parseCommandLine(argc, argv, parser);

#ifdef NIMBLE_HAVE_TRILINOS
  if (parser.UseTpetra()) {
    auto sguard = new Tpetra::ScopeGuard(&argc, &argv);
    parser.ResetTpetraScope(sguard);
    auto comm = Tpetra::getDefaultComm();
    num_ranks = comm->getSize();
    my_rank   = comm->getRank();
  } else
#endif
#ifdef NIMBLE_HAVE_MPI
  {
    MPI_Init(&argc, &argv);
    int mpi_err = MPI_Comm_rank(MPI_COMM_WORLD, &my_rank);
    if (mpi_err != MPI_SUCCESS) {
      throw std::logic_error(
          "\nError:  MPI_Comm_rank() returned nonzero error code.\n");
    }
    mpi_err = MPI_Comm_size(MPI_COMM_WORLD, &num_ranks);
    if (mpi_err != MPI_SUCCESS) {
      throw std::logic_error(
          "\nError:  MPI_Comm_size() returned nonzero error code.\n");
    }
  }
#endif

#ifdef NIMBLE_HAVE_KOKKOS
  Kokkos::initialize(argc, argv);
#endif

  if (argc < 2) {
    if (my_rank == 0) {
#ifdef NIMBLE_HAVE_MPI
      std::cout << "Usage:  mpirun -np NP NimbleSM <input_deck.in>\n"
                << std::endl;
#else
      std::cout << "Usage:  NimbleSM <input_deck.in>\n" << std::endl;
#endif
    }
    throw std::runtime_error("\nError: Inappropriate set of parameters.\n");
  }

  // Banner
  if (my_rank == 0) {
    std::cout << "\n-- NimbleSM" << std::endl;
    std::cout << "-- version " << nimble::NimbleVersion() << "\n";
    if (parser.UseKokkos()) {
      std::cout << "-- Using Kokkos interface \n";
    } else if (parser.UseTpetra()) {
      std::cout << "-- Using Tpetra interface \n";
    } else if (parser.UseVT()) {
      std::cout << "-- Using VT runtime \n";
    }
    std::cout << "-- Number of rank";
    if (num_ranks > 1) std::cout << "(s)";
    std::cout << " = " << num_ranks << "\n";
    std::cout << std::endl;
  }

  // Initialize VT if needed
#ifdef NIMBLE_HAVE_VT
  if (parser.UseVT() == true) {
    MPI_Comm vt_comm = MPI_COMM_WORLD;
    ::vt::CollectiveOps::initialize(
        argc, argv, ::vt::no_workers, true, &vt_comm);
    //
    // Check whether we need the next line
    //
    // bvh::vt::context vt_ctx{argc, argv, &comm_mpi};
  }
#endif

  parser.SetRankID(my_rank);
  parser.SetNumRanks(num_ranks);

  parser.Initialize();
}

int
NimbleMain(
    const std::shared_ptr<MaterialFactoryType>& material_factory_base,
    std::shared_ptr<nimble::ContactInterface>   contact_interface,
    const std::shared_ptr<nimble::BlockMaterialInterfaceFactoryBase>&
                          block_material,
    const nimble::Parser& parser)
{
  const int my_rank   = parser.GetRankID();
  const int num_ranks = parser.GetNumRanks();

  // Read the mesh
  nimble::GenesisMesh mesh;
  nimble::GenesisMesh rve_mesh;
  {
    std::string genesis_file_name = nimble::IOFileName(
        parser.GenesisFileName(), "g", "", my_rank, num_ranks);
    std::string rve_genesis_file_name =
        nimble::IOFileName(parser.RVEGenesisFileName(), "g");
    mesh.ReadFile(genesis_file_name);
    if (rve_genesis_file_name != "none") {
      rve_mesh.ReadFile(rve_genesis_file_name);
    }
  }

  std::string tag = parser.GetOutputTag();
<<<<<<< HEAD
  std::string output_exodus_name = nimble::IOFileName(parser.ExodusFileName(), "e", tag, my_rank, num_ranks);
=======
#ifdef NIMBLE_HAVE_ARBORX
  if ((parser.UseKokkos()) && (parser.HasContact())) tag = "arborx";
#endif
  std::string output_exodus_name =
      nimble::IOFileName(parser.ExodusFileName(), "e", tag, my_rank, num_ranks);
>>>>>>> 15b51861

  int dim       = mesh.GetDim();
  int num_nodes = static_cast<int>(mesh.GetNumNodes());

  nimble::DataManager data_manager(parser, mesh, rve_mesh);
  data_manager.SetBlockMaterialInterfaceFactory(block_material);

  if (my_rank == 0) {
    std::cout << "\n";
    if (num_ranks == 1) {
      std::cout << " Number of Nodes = " << num_nodes << "\n";
      std::cout << " Number of Elements = " << mesh.GetNumElements() << "\n";
    }
    std::cout << " Number of Global Blocks = " << mesh.GetNumGlobalBlocks()
              << "\n";
    std::cout << "\n";
    std::cout << " Number of Ranks         = " << num_ranks << "\n";
#ifdef _OPENMP
    std::cout << " Number of Threads       = " << omp_get_max_threads() << "\n";
#endif
    std::cout << "\n";
  }

  auto macroscale_data = data_manager.GetMacroScaleData();
  macroscale_data->InitializeBlocks(data_manager, material_factory_base);

  //
  // Initialize the output file
  //

  data_manager.InitializeOutput(output_exodus_name);

  int        status                  = 0;
  const auto time_integration_scheme = parser.TimeIntegrationScheme();
  if (time_integration_scheme == "explicit") {
    status = details::ExplicitTimeIntegrator(
        parser, mesh, data_manager, contact_interface);
  } else if (time_integration_scheme == "quasistatic") {
    status = details::QuasistaticTimeIntegrator(parser, mesh, data_manager);
  }

  return status;
}

void
NimbleFinalize(const nimble::Parser& parser)
{
#ifdef NIMBLE_HAVE_VT
  while (!::vt::curRT->isTerminated()) ::vt::runScheduler();
#endif

#ifdef NIMBLE_HAVE_KOKKOS
  if (parser.UseKokkos()) Kokkos::finalize();
#endif

#ifdef NIMBLE_HAVE_TRILINOS
  if (!parser.UseTpetra()) {
#ifdef NIMBLE_HAVE_MPI
    MPI_Finalize();
#endif
  }
#else
#ifdef NIMBLE_HAVE_MPI
  MPI_Finalize();
#endif
#endif
}

namespace details {

int
ExplicitTimeIntegrator(
    const nimble::Parser&                     parser,
    nimble::GenesisMesh&                      mesh,
    nimble::DataManager&                      data_manager,
    std::shared_ptr<nimble::ContactInterface> contact_interface)
{
  int        dim          = mesh.GetDim();
  int        num_nodes    = static_cast<int>(mesh.GetNumNodes());
  int        num_blocks   = static_cast<int>(mesh.GetNumBlocks());
  const int  my_rank      = parser.GetRankID();
  const int  num_ranks    = parser.GetNumRanks();
  const long num_unknowns = num_nodes * mesh.GetDim();

  auto contact_manager =
      nimble::GetContactManager(contact_interface, data_manager);

  bool contact_enabled       = parser.HasContact();
  bool contact_visualization = parser.ContactVisualization();

#ifdef NIMBLE_HAVE_TRILINOS
  //
  // -- This code does not seem to be active
  // -- The lines are commented out for the moment.
  //
/*
  int contact_block_id_1 = 0;
  int contact_block_id_2 = 0;
  double* contact_data_block_1 = 0;
  double* contact_data_block_2 = 0;
  std::vector<int> contact_results_block_1;
  std::vector<int> contact_results_block_2;
  bool has_contact = parser.HasContact();
  if (has_contact) {
    std::stringstream ss(parser.ContactString());
    std::string block_name;
    ss >> block_name;
    contact_block_id_1 = mesh.GetBlockId(block_name);
    contact_results_block_1.resize(mesh.GetNumElementsInBlock(contact_block_id_1));
    ss >> block_name;
    contact_block_id_2 = mesh.GetBlockId(block_name);
    contact_results_block_2.resize(mesh.GetNumElementsInBlock(contact_block_id_2));
  }
*/
#endif

  auto myVectorCommunicator = data_manager.GetVectorCommunicator();
  nimble::ProfilingTimer watch_simulation;

  if (contact_enabled) {
    std::vector<std::string> contact_primary_block_names,
        contact_secondary_block_names;
    double penalty_parameter;
    nimble::ParseContactCommand(
        parser.ContactString(),
        contact_primary_block_names,
        contact_secondary_block_names,
        penalty_parameter);
    std::vector<int> contact_primary_block_ids, contact_secondary_block_ids;
    mesh.BlockNamesToOnProcessorBlockIds(
        contact_primary_block_names, contact_primary_block_ids);
    mesh.BlockNamesToOnProcessorBlockIds(
        contact_secondary_block_names, contact_secondary_block_ids);
    contact_manager->SetPenaltyParameter(penalty_parameter);
    contact_manager->CreateContactEntities(
        mesh,
        *myVectorCommunicator,
        contact_primary_block_ids,
        contact_secondary_block_ids);
    if (contact_visualization) {
      std::string tag = parser.GetOutputTag();
#ifdef NIMBLE_HAVE_ARBORX
      if ((parser.UseKokkos()) && (parser.HasContact())) tag = "arborx";
#endif
      std::string contact_visualization_exodus_file_name = nimble::IOFileName(
          parser.ContactVisualizationFileName(), "e", tag, my_rank, num_ranks);
      contact_manager->InitializeContactVisualization(
          contact_visualization_exodus_file_name);
    }
  }

  auto& model_data = *(data_manager.GetMacroScaleData());

  int status = 0;

  //
  // Extract view for global field vectors
  //
  auto reference_coordinate =
      model_data.GetVectorNodeData("reference_coordinate");
  auto displacement = model_data.GetVectorNodeData("displacement");
  auto velocity     = model_data.GetVectorNodeData("velocity");
  auto acceleration = model_data.GetVectorNodeData("acceleration");

  //
  // "View" objects for storing the internal and external forces
  // These forces will be filled and updated inside ModelData member routines.
  //
  auto internal_force = model_data.GetVectorNodeData("internal_force");
  auto external_force = model_data.GetVectorNodeData("external_force");

  nimble::Viewify<2> contact_force;
  if (contact_enabled)
    contact_force = model_data.GetVectorNodeData("contact_force");

  model_data.ComputeLumpedMass(data_manager);

  double     critical_time_step = model_data.GetCriticalTimeStep();
  auto const lumped_mass        = model_data.GetScalarNodeData("lumped_mass");

  double initial_time = parser.InitialTime();
  double final_time   = parser.FinalTime();
  double time_current{initial_time};
  double time_previous{initial_time};
  double delta_time{0.0};
  double half_delta_time{0.0};
  int    num_load_steps   = parser.NumLoadSteps();
  int    output_frequency = parser.OutputFrequency();
  double user_specified_time_step =
      (final_time - initial_time) / num_load_steps;

  if (my_rank == 0 && final_time < initial_time) {
    std::cerr << "**** ERROR: Final time: " << final_time
              << " is less than initial time: " << initial_time << "\n";
    exit(1);
  }

  watch_simulation.push_region("BC enforcement");
  model_data.ApplyInitialConditions(data_manager);
  model_data.ApplyKinematicConditions(data_manager, 0.0, 0.0);
  watch_simulation.pop_region_and_report_time();

  // For explicit dynamics, the macroscale model is never treated as an RVE
  // so rve_macroscale_deformation_gradient will always be the identity matrix
  std::vector<double> rve_macroscale_deformation_gradient(dim * dim, 0.0);
  for (int i = 0; i < dim; i++) {
    rve_macroscale_deformation_gradient[i] = 1.0;
  }

  data_manager.WriteOutput(time_current);

  if (contact_visualization) {
    contact_manager->ContactVisualizationWriteStep(time_current);
  }

  if (my_rank == 0) {
    std::cout << "\nUser specified time step:              "
              << user_specified_time_step << std::endl;
    std::cout << "Approximate maximum stable time step:  " << critical_time_step
              << "\n"
              << std::endl;
    if (user_specified_time_step > critical_time_step) {
      std::cout << "**** WARNING:  The user specified time step exceeds the "
                   "computed maximum stable time step.\n"
                << std::endl;
    }
    std::cout << "Explicit time integration:\n    0% complete" << std::endl;
  }

  //
  // Timing records
  //

  double total_vector_reduction_time = 0.0;
  double total_dynamics_time = 0.0, total_exodus_write_time = 0.0;
  double total_force_time = 0.0, total_contact_time = 0.0;
  watch_simulation.push_region("Time stepping loop");

  nimble::ProfilingTimer     watch_internal;
  std::map<int, std::size_t> contactInfo;

  for (int step = 0; step < num_load_steps; step++) {
    if (my_rank == 0) {
      if (10 * (step + 1) % num_load_steps == 0 && step != num_load_steps - 1) {
        std::cout << "   "
                  << static_cast<int>(
                         100.0 * static_cast<double>(step + 1) / num_load_steps)
                  << "% complete" << std::endl
                  << std::flush;
      } else if (step == num_load_steps - 1) {
        std::cout << "  100% complete\n" << std::endl << std::flush;
      }
    }
    bool is_output_step = false;
    if (output_frequency != 0) {
      if (step % output_frequency == 0 || step == num_load_steps - 1) {
        is_output_step = true;
      }
    }

    time_previous = time_current;
    time_current += user_specified_time_step;
    delta_time      = time_current - time_previous;
    half_delta_time = 0.5 * delta_time;

    watch_internal.push_region("Time Integration Scheme");
    // V^{n+1/2} = V^{n} + (dt/2) * A^{n}
    velocity += half_delta_time * acceleration;

    model_data.UpdateWithNewVelocity(data_manager, half_delta_time);
    total_dynamics_time += watch_internal.pop_region_and_report_time();

    watch_internal.push_region("BC enforcement");
    model_data.ApplyKinematicConditions(
        data_manager, time_current, time_previous);
    watch_internal.pop_region_and_report_time();

    watch_internal.push_region("Time Integration Scheme");
    // U^{n+1} = U^{n} + (dt)*V^{n+1/2}
    displacement += delta_time * velocity;

    model_data.UpdateWithNewDisplacement(data_manager, delta_time);
    total_dynamics_time += watch_internal.pop_region_and_report_time();

    watch_internal.push_region("BC enforcement");
    model_data.ApplyKinematicConditions(
        data_manager, time_current, time_previous);
    watch_internal.pop_region_and_report_time();

    //
    // Evaluate external body forces
    //
    watch_internal.push_region("Force calculation");
    model_data.ComputeExternalForce(
        data_manager, time_previous, time_current, is_output_step);

    //
    // Evaluate the internal force
    //
    model_data.ComputeInternalForce(
        data_manager,
        time_previous,
        time_current,
        is_output_step,
        displacement,
        internal_force);
    total_force_time += watch_internal.pop_region_and_report_time();

    // Evaluate the contact force
    if (contact_enabled) {
      watch_internal.push_region("Contact");
      contact_manager->ComputeContactForce(
          step + 1, contact_visualization && is_output_step, contact_force);
      total_contact_time += watch_internal.pop_region_and_report_time();
      auto tmpNum = contact_manager->numActiveContactFaces();
      if (tmpNum) contactInfo.insert(std::make_pair(step, tmpNum));
    }

    // fill acceleration vector A^{n+1} = M^{-1} ( F^{n} + b^{n} )
    watch_internal.push_region("Time Integration Scheme");
    if (contact_enabled) {
      for (int i = 0; i < num_nodes; ++i) {
        const double oneOverM = 1.0 / lumped_mass(i);
        acceleration(i, 0) =
            oneOverM *
            (internal_force(i, 0) + external_force(i, 0) + contact_force(i, 0));
        acceleration(i, 1) =
            oneOverM *
            (internal_force(i, 1) + external_force(i, 1) + contact_force(i, 1));
        acceleration(i, 2) =
            oneOverM *
            (internal_force(i, 2) + external_force(i, 2) + contact_force(i, 2));
      }
    } else {
      for (int i = 0; i < num_nodes; ++i) {
        const double oneOverM = 1.0 / lumped_mass(i);
        acceleration(i, 0) =
            oneOverM * (internal_force(i, 0) + external_force(i, 0));
        acceleration(i, 1) =
            oneOverM * (internal_force(i, 1) + external_force(i, 1));
        acceleration(i, 2) =
            oneOverM * (internal_force(i, 2) + external_force(i, 2));
      }
    }

    // V^{n+1}   = V^{n+1/2} + (dt/2)*A^{n+1}
    velocity += half_delta_time * acceleration;

    model_data.UpdateWithNewVelocity(data_manager, half_delta_time);

    total_dynamics_time += watch_internal.pop_region_and_report_time();

    if (is_output_step) {
      watch_internal.push_region("Output");
      //
      model_data.ApplyKinematicConditions(
          data_manager, time_current, time_previous);
      //
      data_manager.WriteOutput(time_current);
      //
      if (contact_visualization) {
        contact_manager->ContactVisualizationWriteStep(time_current);
      }
      total_exodus_write_time += watch_internal.pop_region_and_report_time();
    }  // if (is_output_step)

    model_data.UpdateStates(data_manager);
  }
  double total_simulation_time = watch_simulation.pop_region_and_report_time();

  for (int irank = 0; irank < num_ranks; ++irank) {
#ifdef NIMBLE_HAVE_MPI
    MPI_Barrier(MPI_COMM_WORLD);
#endif
    if ((my_rank == irank) && (!contactInfo.empty())) {
      std::cout << " Rank " << irank << " has " << contactInfo.size()
                << " contact entries "
                << "(out of " << num_load_steps << " time steps)." << std::endl;
      std::cout.flush();
    }
#ifdef NIMBLE_HAVE_MPI
    MPI_Barrier(MPI_COMM_WORLD);
#endif
  }

  if (my_rank == 0 && parser.WriteTimingDataFile()) {
    nimble::TimingInfo timing_writer{
        num_ranks,
        nimble::quanta::stopwatch::get_microsecond_timestamp(),
        total_simulation_time,
        total_force_time,
        total_contact_time,
        total_exodus_write_time,
        total_vector_reduction_time};
    timing_writer.BinaryWrite();
  }

  if (my_rank == 0) {
    std::cout << "======== Timing data: ========\n";
    std::cout << "Total step time = " << total_simulation_time << '\n';
    std::cout << " --- Update A, V, U: " << total_dynamics_time << '\n';
    std::cout << " --- Force: " << total_force_time << "\n";
    if ((contact_enabled) && (contact_manager)) {
      std::cout << " --- Contact time: " << total_contact_time << '\n';
      auto list_timers = contact_manager->getTimers();
      for (const auto& st_pair : list_timers)
        std::cout << " --- >>> >>> " << st_pair.first << " = " << st_pair.second
                  << "\n";
    }
    if (num_ranks > 1)
      std::cout << " --- Vector Reduction = " << total_vector_reduction_time
                << "\n";
    //
    std::cout << " --- Exodus Write = " << total_exodus_write_time << "\n";
    //
  }

  return status;
}

int
QuasistaticTimeIntegrator(
    const nimble::Parser& parser,
    nimble::GenesisMesh&  mesh,
    nimble::DataManager&  data_manager)
{
  const int my_rank   = parser.GetRankID();
  const int num_ranks = parser.GetNumRanks();

  if (num_ranks > 1) {
    std::cerr << "Error:  Quasi-statics currently not implemented (work in "
                 "progress).\n"
              << std::endl;
    throw std::runtime_error("No Quasistatics in parallel");
  }

  int status = 0;

  int        dim             = mesh.GetDim();
  int        num_nodes       = static_cast<int>(mesh.GetNumNodes());
  int        num_blocks      = static_cast<int>(mesh.GetNumBlocks());
  const int* global_node_ids = mesh.GetNodeGlobalIds();

  auto& bc = *(data_manager.GetBoundaryConditionManager());

  // Store various mappings from global to local node ids
  // Things get a bit tricky for periodic boundary conditions,
  // where dof are condensed out of the linear system
  std::vector<int>                linear_system_global_node_ids;
  std::map<int, std::vector<int>> map_from_linear_system;
  if (bc.IsPeriodicRVEProblem()) {
    int rve_corner_node_id(-1);
    mesh.CreatePeriodicRVELinearSystemMap(
        global_node_ids,
        linear_system_global_node_ids,
        map_from_linear_system,
        rve_corner_node_id);
    bc.CreateRVEFixedCornersBoundaryConditions(rve_corner_node_id);
  } else {
    for (int n = 0; n < num_nodes; ++n) {
      int global_node_id = global_node_ids[n];
      linear_system_global_node_ids.push_back(global_node_id);
      map_from_linear_system[global_node_id] = std::vector<int>();
      map_from_linear_system[global_node_id].push_back(n);
    }
  }
  int linear_system_num_nodes = static_cast<int>(map_from_linear_system.size());
  int linear_system_num_unknowns = linear_system_num_nodes * dim;

  std::vector<double> global_data;

  auto* model_data_ptr =
      dynamic_cast<nimble::ModelData*>(data_manager.GetMacroScaleData().get());
  if (model_data_ptr == nullptr) {
    throw std::runtime_error(" Incompatible Model Data \n");
  }
  nimble::ModelData& model_data = *model_data_ptr;

  // Set up the global vectors
  unsigned int num_unknowns = num_nodes * mesh.GetDim();

  auto reference_coordinate =
      model_data.GetVectorNodeData("reference_coordinate");
  auto physical_displacement = model_data.GetVectorNodeData("displacement");
  auto displacement_fluctuation =
      model_data.GetVectorNodeData("displacement_fluctuation");
  auto trial_displacement = model_data.GetVectorNodeData("trial_displacement");

  auto velocity = model_data.GetVectorNodeData("velocity");

  auto internal_force = model_data.GetVectorNodeData("internal_force");
  auto trial_internal_force =
      model_data.GetVectorNodeData("trial_internal_force");

  std::vector<double> residual_vector(linear_system_num_unknowns, 0.0);
  std::vector<double> trial_residual_vector(linear_system_num_unknowns, 0.0);
  std::vector<double> linear_solver_solution(linear_system_num_unknowns, 0.0);

  nimble::Viewify<2> displacement = physical_displacement;
  if (bc.IsPeriodicRVEProblem()) {
    std::cout << " periodic RVE problem ... displacement is set to "
                 "displacement_fluctuation \n";
    displacement = displacement_fluctuation;
    model_data.SetUseDisplacementFluctuations();
  }

  nimble::CRSMatrixContainer tangent_stiffness;
  nimble::CGScratchSpace     cg_scratch;
  std::vector<int>           i_index, j_index;
  nimble::DetermineTangentMatrixNonzeroStructure(
      mesh, linear_system_global_node_ids, i_index, j_index);
  tangent_stiffness.AllocateNonzeros(i_index, j_index);
  if (my_rank == 0) {
    std::cout << "Number of nonzeros in tangent stiffness matrix = "
              << tangent_stiffness.NumNonzeros() << "\n"
              << std::endl;
  }

#ifdef NIMBLE_HAVE_TRILINOS
//  tpetra_container.AllocateTangentStiffnessMatrix(mesh);
//  if (my_rank == 0) {
//    std::cout << "Number of nonzeros in the crs tangent stiffness matrix = "
//    << tpetra_container.TangentStiffnessMatrixNumNonzeros() << "\n" <<
//    std::endl;
//  }
#endif

  double initial_time = parser.InitialTime();
  double final_time   = parser.FinalTime();
  double time_current{initial_time};
  double time_previous{initial_time};
  double delta_time{0.0};
  int    num_load_steps   = parser.NumLoadSteps();
  int    output_frequency = parser.OutputFrequency();
  double user_specified_time_step =
      (final_time - initial_time) / num_load_steps;

  if (my_rank == 0 && final_time < initial_time) {
    std::cerr << "**** ERROR: Final time: " << final_time
              << " is less than initial time: " << initial_time << "\n";
    exit(1);
  }

#ifdef NIMBLE_HAVE_UQ
  if (parser.UseUQ())
    throw std::logic_error(
        "\nError:  UQ enabled but not implemented for quasistatics.\n");
#endif

  model_data.ApplyKinematicConditions(
      data_manager, time_current, time_previous);

  std::vector<double> identity(dim * dim, 0.0);
  for (int i = 0; i < dim; i++) { identity[i] = 1.0; }
  std::vector<double> rve_center;
  if (bc.IsPeriodicRVEProblem()) { rve_center = mesh.BoundingBoxCenter(); }

  std::map<int, nimble::Block>& blocks = model_data.GetBlocks();

  data_manager.WriteOutput(time_current);

  if (my_rank == 0) {
    std::cout << "Beginning quasistatic time integration:" << std::endl;
  }

  auto& rve_macroscale_deformation_gradient =
      data_manager.GetRVEDeformationGradient();

  for (int step = 0; step < num_load_steps; step++) {
    time_previous = time_current;
    time_current += user_specified_time_step;
    delta_time = time_current - time_previous;

    bool is_output_step = false;
    if (output_frequency != 0) {
      if (step % output_frequency == 0 || step == num_load_steps - 1) {
        is_output_step = true;
      }
    }

    model_data.ApplyKinematicConditions(
        data_manager, time_current, time_previous);

    bc.GetRVEMacroscaleDeformationGradient(
        time_current, rve_macroscale_deformation_gradient.data());

    // Compute the residual, which is a norm of the (rearranged) nodal force
    // vector, with the dof associated with kinematic BC removed.
    double residual = ComputeQuasistaticResidual(
        mesh,
        data_manager,
        bc,
        linear_system_num_unknowns,
        linear_system_global_node_ids,
        time_previous,
        time_current,
        displacement,
        internal_force,
        residual_vector.data(),
        rve_macroscale_deformation_gradient.data(),
        is_output_step);

    int    iteration(0);
    int    max_nonlinear_iterations = parser.NonlinearSolverMaxIterations();
    double convergence_tolerance =
        parser.NonlinearSolverRelativeTolerance() * residual;

    if (my_rank == 0) {
      std::cout << "\nStep " << step + 1 << std::scientific
                << std::setprecision(3) << ", time " << time_current
                << ", delta_time " << delta_time << ", convergence tolerance "
                << convergence_tolerance << std::endl;
      std::cout << "  iteration " << iteration << ": residual = " << residual
                << std::endl;
    }

    while (residual > convergence_tolerance &&
           iteration < max_nonlinear_iterations) {
      tangent_stiffness.SetAllValues(0.0);
#ifdef NIMBLE_HAVE_TRILINOS
//      tpetra_container.TangentStiffnessMatrixSetScalar(0.0);
#endif
      for (auto& block_it : blocks) {
        int            block_id          = block_it.first;
        int            num_elem_in_block = mesh.GetNumElementsInBlock(block_id);
        int const*     elem_conn         = mesh.GetConnectivity(block_id);
        nimble::Block& block             = block_it.second;
        block.ComputeTangentStiffnessMatrix(
            linear_system_num_unknowns,
            reference_coordinate.data(),
            displacement.data(),
            num_elem_in_block,
            elem_conn,
            linear_system_global_node_ids.data(),
            tangent_stiffness);
      }

      double diagonal_entry(0.0);
      for (int i = 0; i < linear_system_num_unknowns; ++i) {
        diagonal_entry += std::abs(tangent_stiffness(i, i));
      }
      diagonal_entry /= linear_system_num_unknowns;

      // For the dof with kinematic BC, zero out the rows and columns and put a
      // non-zero on the diagonal
      bc.ModifyTangentStiffnessMatrixForKinematicBC(
          linear_system_num_unknowns,
          linear_system_global_node_ids.data(),
          diagonal_entry,
          tangent_stiffness);
      bc.ModifyRHSForKinematicBC(
          linear_system_global_node_ids.data(), residual_vector.data());

      // Solve the linear system with the tangent stiffness matrix
      int num_cg_iterations(0);
      std::fill(
          linear_solver_solution.begin(), linear_solver_solution.end(), 0.0);
      bool success = nimble::CG_SolveSystem(
          tangent_stiffness,
          residual_vector.data(),
          cg_scratch,
          linear_solver_solution.data(),
          num_cg_iterations);
      if (!success) {
        throw std::logic_error(
            "\nError:  CG linear solver failed to converge.\n");
      }

      //
      // Apply a line search
      //

      // evaluate residual for alpha = 1.0
      for (int n = 0; n < linear_system_num_nodes; n++) {
        std::vector<int> const& node_ids = map_from_linear_system[n];
        for (auto const& node_id : node_ids) {
          for (int dof = 0; dof < dim; dof++) {
            int ls_index = n * dim + dof;
            if (ls_index < 0 || ls_index > residual_vector.size() - 1) {
              throw std::logic_error(
                  "\nError:  Invalid index into residual vector in "
                  "QuasistaticTimeIntegrator().\n");
            }
            trial_displacement(node_id, dof) =
                displacement(node_id, dof) - linear_solver_solution[ls_index];
          }
        }
      }
      double trial_residual = ComputeQuasistaticResidual(
          mesh,
          data_manager,
          bc,
          linear_system_num_unknowns,
          linear_system_global_node_ids,
          time_previous,
          time_current,
          trial_displacement,
          trial_internal_force,
          trial_residual_vector.data(),
          rve_macroscale_deformation_gradient.data(),
          is_output_step);

      //
      // secant line search
      //
      double sr = nimble::InnerProduct(linear_solver_solution, residual_vector);
      double s_trial_r =
          nimble::InnerProduct(linear_solver_solution, trial_residual_vector);
      double alpha = -1.0 * sr / (s_trial_r - sr);

      // evaluate residual for alpha computed with secant line search
      for (int n = 0; n < linear_system_num_nodes; n++) {
        std::vector<int> const& node_ids = map_from_linear_system[n];
        for (auto const& node_id : node_ids) {
          for (int dof = 0; dof < dim; dof++) {
            int ls_index = n * dim + dof;
            if (ls_index < 0 || ls_index > residual_vector.size() - 1) {
              throw std::logic_error(
                  "\nError:  Invalid index into residual vector in "
                  "QuasistaticTimeIntegrator().\n");
            }
            displacement(node_id, dof) -=
                alpha * linear_solver_solution[ls_index];
          }
        }
      }
      residual = ComputeQuasistaticResidual(
          mesh,
          data_manager,
          bc,
          linear_system_num_unknowns,
          linear_system_global_node_ids,
          time_previous,
          time_current,
          displacement,
          internal_force,
          residual_vector.data(),
          rve_macroscale_deformation_gradient.data(),
          is_output_step);

      // if the alpha = 1.0 result was better, use alpha = 1.0
      if (trial_residual < residual) {
        residual = trial_residual;
        displacement.copy(trial_displacement);
        internal_force.copy(trial_internal_force);
        for (int i = 0; i < linear_system_num_unknowns; i++) {
          residual_vector[i] = trial_residual_vector[i];
        }
      }

      // if we are solving a standard problem, then displacement is the
      // physical_displacement if we are solving a periodic RVE problem, then
      // displacement is the displacement_fluctuation, and we need to set
      // physical_displacement manually and include the macroscale deformation
      // gradient
      if (bc.IsPeriodicRVEProblem()) {
        for (int n = 0; n < linear_system_num_nodes; n++) {
          std::vector<int> const& node_ids = map_from_linear_system[n];
          for (auto const& node_id : node_ids) {
            std::vector<double> const& F = rve_macroscale_deformation_gradient;
            physical_displacement(node_id, 0) =
                displacement(node_id, 0) +
                (F[K_F_XX] - identity[K_F_XX]) *
                    (reference_coordinate(node_id, 0) - rve_center.at(0)) +
                (F[K_F_XY] - identity[K_F_XY]) *
                    (reference_coordinate(node_id, 1) - rve_center.at(1)) +
                (F[K_F_XZ] - identity[K_F_XZ]) *
                    (reference_coordinate(node_id, 2) - rve_center.at(2));
            physical_displacement(node_id, 1) =
                displacement(node_id, 1) +
                (F[K_F_YX] - identity[K_F_YX]) *
                    (reference_coordinate(node_id, 0) - rve_center.at(0)) +
                (F[K_F_YY] - identity[K_F_YY]) *
                    (reference_coordinate(node_id, 1) - rve_center.at(1)) +
                (F[K_F_YZ] - identity[K_F_YZ]) *
                    (reference_coordinate(node_id, 2) - rve_center.at(2));
            physical_displacement(node_id, 2) =
                displacement(node_id, 2) +
                (F[K_F_ZX] - identity[K_F_ZX]) *
                    (reference_coordinate(node_id, 0) - rve_center.at(0)) +
                (F[K_F_ZY] - identity[K_F_ZY]) *
                    (reference_coordinate(node_id, 1) - rve_center.at(1)) +
                (F[K_F_ZZ] - identity[K_F_ZZ]) *
                    (reference_coordinate(node_id, 2) - rve_center.at(2));
          }
        }
      }

      iteration += 1;

      if (my_rank == 0) {
        std::cout << "  iteration " << iteration << ": residual = " << residual
                  << ", linear cg iterations = " << num_cg_iterations
                  << std::endl;
      }

    }  // while (residual > convergence_tolerance ... )

    if (iteration == max_nonlinear_iterations) {
      if (my_rank == 0) {
        std::cout << "\n**** Nonlinear solver failed to converge!\n"
                  << std::endl;
        std::cout
            << "**** Relevant input deck parameters for the nonlinear solver:"
            << std::endl;
        std::cout << "****   nonlinear solver relative tolerance:  "
                  << parser.NonlinearSolverRelativeTolerance() << std::endl;
        std::cout << "****   nonlinear solver maximum iterations:  "
                  << parser.NonlinearSolverMaxIterations() << std::endl;
      }
      status = 1;
      return status;
    } else {
      if (is_output_step) data_manager.WriteOutput(time_current);
    }

    // swap states
    model_data.UpdateStates(data_manager);
  }

  if (my_rank == 0) { std::cout << "\nComplete.\n" << std::endl; }

  return status;
}

double
ComputeQuasistaticResidual(
    nimble::GenesisMesh&              mesh,
    nimble::DataManager&              data_manager,
    nimble::BoundaryConditionManager& bc,
    int                               linear_system_num_unknowns,
    std::vector<int>&                 linear_system_global_node_ids,
    double                            time_previous,
    double                            time_current,
    const nimble::Viewify<2>&         displacement,
    nimble::Viewify<2>&               internal_force,
    double*                           residual_vector,
    double const*                     rve_macroscale_deformation_gradient,
    bool                              is_output_step)
{
  const int dim          = mesh.GetDim();
  const int num_nodes    = static_cast<int>(mesh.GetNumNodes());
  const int num_unknowns = num_nodes * mesh.GetDim();

  auto model_data = data_manager.GetMacroScaleData();

  model_data->ComputeInternalForce(
      data_manager,
      time_previous,
      time_current,
      is_output_step,
      displacement,
      internal_force);

  for (int i = 0; i < linear_system_num_unknowns; i++) residual_vector[i] = 0.0;

  for (int n = 0; n < num_nodes; n++) {
    int ls_id = linear_system_global_node_ids[n];
    for (int dof = 0; dof < dim; dof++) {
      int ls_index = ls_id * dim + dof;
      if (ls_index < 0 || ls_index > linear_system_num_unknowns - 1) {
        throw std::logic_error(
            "\nError:  Invalid index into residual vector in "
            "QuasistaticTimeIntegrator().\n");
      }
      residual_vector[ls_index] += -1.0 * internal_force(n, dof);
    }
  }
  bc.ModifyRHSForKinematicBC(
      linear_system_global_node_ids.data(), residual_vector);

  double l2_norm = InnerProduct(num_nodes, residual_vector, residual_vector);
  l2_norm        = sqrt(l2_norm);

  double infinity_norm(0.0);
  for (int i = 0; i < num_nodes; i++) {
    infinity_norm = std::max(infinity_norm, std::abs(residual_vector[i]));
  }
#ifdef NIMBLE_HAVE_MPI
  double restmp = infinity_norm;
  MPI_Allreduce(
      &restmp, &infinity_norm, 1, MPI_DOUBLE, MPI_MAX, MPI_COMM_WORLD);
#endif

  double residual = l2_norm + 20.0 * infinity_norm;
  return residual;
}

}  // namespace details
}  // namespace nimble<|MERGE_RESOLUTION|>--- conflicted
+++ resolved
@@ -274,15 +274,8 @@
   }
 
   std::string tag = parser.GetOutputTag();
-<<<<<<< HEAD
-  std::string output_exodus_name = nimble::IOFileName(parser.ExodusFileName(), "e", tag, my_rank, num_ranks);
-=======
-#ifdef NIMBLE_HAVE_ARBORX
-  if ((parser.UseKokkos()) && (parser.HasContact())) tag = "arborx";
-#endif
   std::string output_exodus_name =
       nimble::IOFileName(parser.ExodusFileName(), "e", tag, my_rank, num_ranks);
->>>>>>> 15b51861
 
   int dim       = mesh.GetDim();
   int num_nodes = static_cast<int>(mesh.GetNumNodes());
