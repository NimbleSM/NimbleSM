--- conflicted
+++ resolved
@@ -305,10 +305,9 @@
         coord_z[node_ids_[i_node]];
   }
 
-<<<<<<< HEAD
-  // Store nodes in slave faces
+  // Store nodes in secondary faces
   // Create a list of nodes and their characteristic lengths
-  const int *genesis_node_global_ids = mesh.GetNodeGlobalIds();
+  const int* genesis_node_global_ids = mesh.GetNodeGlobalIds();
   std::vector<int> secondary_node_ids;
   std::vector<int> secondary_node_entity_ids;
   std::map<int, double> secondary_node_char_lens;
@@ -317,46 +316,17 @@
     int num_nodes_in_face = static_cast<int>(face.size());
     // determine a characteristic length based on max edge length
     double max_edge_length = std::numeric_limits<double>::lowest();
-    for (int i = 0; i < num_nodes_in_face; ++i) {
+    for (int i=0 ; i<num_nodes_in_face ; ++i) {
       int node_id_1 = face[i];
       int node_id_2 = face[0];
-      if (i + 1 < num_nodes_in_face) {
-        node_id_2 = face[i + 1];
+      if (i+1 < num_nodes_in_face) {
+        node_id_2 = face[i+1];
       }
-      double edge_length =
-          sqrt((coord_[3 * node_id_2] - coord_[3 * node_id_1]) *
-               (coord_[3 * node_id_2] - coord_[3 * node_id_1]) +
-               (coord_[3 * node_id_2 + 1] - coord_[3 * node_id_1 + 1]) *
-               (coord_[3 * node_id_2 + 1] - coord_[3 * node_id_1 + 1]) +
-               (coord_[3 * node_id_2 + 2] - coord_[3 * node_id_1 + 2]) *
-               (coord_[3 * node_id_2 + 2] - coord_[3 * node_id_1 + 2]));
+      double edge_length = sqrt( (coord_[3*node_id_2  ] - coord_[3*node_id_1  ])*(coord_[3*node_id_2  ] - coord_[3*node_id_1  ]) +
+                                (coord_[3*node_id_2+1] - coord_[3*node_id_1+1])*(coord_[3*node_id_2+1] - coord_[3*node_id_1+1]) +
+                                (coord_[3*node_id_2+2] - coord_[3*node_id_1+2])*(coord_[3*node_id_2+2] - coord_[3*node_id_1+2]) );
       if (edge_length > max_edge_length) {
         max_edge_length = edge_length;
-=======
-    // Store nodes in secondary faces
-    // Create a list of nodes and their characteristic lengths
-    const int* genesis_node_global_ids = mesh.GetNodeGlobalIds();
-    std::vector<int> secondary_node_ids;
-    std::vector<int> secondary_node_entity_ids;
-    std::map<int, double> secondary_node_char_lens;
-    for (auto &face : secondary_skin_faces) {
-
-      int num_nodes_in_face = static_cast<int>(face.size());
-      // determine a characteristic length based on max edge length
-      double max_edge_length = std::numeric_limits<double>::lowest();
-      for (int i=0 ; i<num_nodes_in_face ; ++i) {
-        int node_id_1 = face[i];
-        int node_id_2 = face[0];
-        if (i+1 < num_nodes_in_face) {
-          node_id_2 = face[i+1];
-        }
-        double edge_length = sqrt( (coord_[3*node_id_2  ] - coord_[3*node_id_1  ])*(coord_[3*node_id_2  ] - coord_[3*node_id_1  ]) +
-                                  (coord_[3*node_id_2+1] - coord_[3*node_id_1+1])*(coord_[3*node_id_2+1] - coord_[3*node_id_1+1]) +
-                                  (coord_[3*node_id_2+2] - coord_[3*node_id_1+2])*(coord_[3*node_id_2+2] - coord_[3*node_id_1+2]) );
-        if (edge_length > max_edge_length) {
-          max_edge_length = edge_length;
-        }
->>>>>>> 22af9e15
       }
     }
     double characteristic_length = max_edge_length;
