/*
//@HEADER
// ************************************************************************
//
//                                NimbleSM
//                             Copyright 2018
//   National Technology & Engineering Solutions of Sandia, LLC (NTESS)
//
// Under the terms of Contract DE-NA0003525 with NTESS, the U.S. Government
// retains certain rights in this software.
//
// Redistribution and use in source and binary forms, with or without
// modification, are permitted provided that the following conditions are
// met:
//
// 1. Redistributions of source code must retain the above copyright
// notice, this list of conditions and the following disclaimer.
//
// 2. Redistributions in binary form must reproduce the above copyright
// notice, this list of conditions and the following disclaimer in the
// documentation and/or other materials provided with the distribution.
//
// 3. Neither the name of the Corporation nor the names of the
// contributors may be used to endorse or promote products derived from
// this software without specific prior written permission.
//
// THIS SOFTWARE IS PROVIDED BY NTESS "AS IS" AND ANY EXPRESS OR IMPLIED
// WARRANTIES, INCLUDING, BUT NOT LIMITED TO, THE IMPLIED WARRANTIES OF
// MERCHANTABILITY AND FITNESS FOR A PARTICULAR PURPOSE ARE DISCLAIMED. IN
// NO EVENT SHALL NTESS BE LIABLE FOR ANY DIRECT, INDIRECT, INCIDENTAL,
// SPECIAL, EXEMPLARY, OR CONSEQUENTIAL DAMAGES (INCLUDING, BUT NOT LIMITED
// TO, PROCUREMENT OF SUBSTITUTE GOODS OR SERVICES; LOSS OF USE, DATA, OR
// PROFITS; OR BUSINESS INTERRUPTION) HOWEVER CAUSED AND ON ANY THEORY OF
// LIABILITY, WHETHER IN CONTRACT, STRICT LIABILITY, OR TORT (INCLUDING
// NEGLIGENCE OR OTHERWISE) ARISING IN ANY WAY OUT OF THE USE OF THIS
// SOFTWARE, EVEN IF ADVISED OF THE POSSIBILITY OF SUCH DAMAGE.
//
// Questions?  Contact David Littlewood (djlittl@sandia.gov)
//
// ************************************************************************
//@HEADER
*/

#ifndef NIMBLE_KOKKOS_MODEL_DATA_H
#define NIMBLE_KOKKOS_MODEL_DATA_H

#include <Kokkos_Core.hpp>
#include <string>
#include <iostream>
#include <vector>
#include <memory>

#include "nimble_defs.h"
#include "nimble_exodus_output_manager.h"
#include "nimble_data_utils.h"
#include "nimble_model_data_base.h"


namespace nimble {

class GenesisMesh;
class DataManager;

}

namespace nimble_kokkos {

class ModelData : public nimble::ModelDataBase
{

public:

  ModelData() = default;

  ~ModelData() override = default;

<<<<<<< HEAD
  //--- Common interface from nimble::ModelDataBase

  /// \brief Allocate data storage for a node-based quantity
  ///
  /// \param length
  /// \param label
  /// \param num_objects
  /// \return Field ID for the data allocated
=======
  //--- Common interface from base class

  int GetFieldId(const std::string& field_label) const override
  { return field_label_to_field_id_map_.at(field_label); }

>>>>>>> 4d6a5bf5
  int AllocateNodeData(nimble::Length length,
                       std::string label,
                       int num_objects) override;

<<<<<<< HEAD
  /// \brief Returns the field ID for a specific label
  ///
  /// \param field_label Label for a stored quantity
  /// \return Field ID to identify the data storage
  int GetFieldId(const std::string& field_label) const override
  { return field_label_to_field_id_map_.at(field_label); }

  /// \brief Set the reference coordinates
  ///
  /// \param mesh Reference to the global mesh
  void SetReferenceCoordinates(const nimble::GenesisMesh &mesh) override;

  /// \brief Initialize the different blocks in the mesh
  ///
  /// \param data_manager Reference to the data manager
  /// \param material_factory_base Shared pointer to the material factory
  void InitializeBlocks(nimble::DataManager &data_manager,
                        const std::shared_ptr<MaterialFactoryType> &material_factory_base) override;

  /// \brief Swap states between time n and time (n+1)
  ///
  /// \param data_manager Reference to the data manager
  virtual void SwapStates(const nimble::DataManager &data_manager) override;

  //--- Specific routines

  int AllocateElementData(int block_id,
                          nimble::Length length,
                          std::string label,
                          int num_objects);

  int AllocateIntegrationPointData(int block_id,
                                   nimble::Length length,
                                   std::string label,
                                   int num_objects,
                                   std::vector<double> initial_value = std::vector<double>());
=======
  void SetReferenceCoordinates(const nimble::GenesisMesh &mesh) override;

  void InitializeBlocks(nimble::DataManager &data_manager,
                        const std::shared_ptr<MaterialFactoryType> &material_factory_base) override;

  Viewify GetScalarNodeData(const std::string& label) override;

  void ComputeLumpedMass(nimble::DataManager &data_manager) override;

  //--- Specific routines
>>>>>>> 4d6a5bf5

  std::vector<int> GetBlockIds() const ;

  std::vector<std::string> GetScalarNodeDataLabels() const ;

  std::vector<std::string> GetVectorNodeDataLabels() const ;

  std::vector<std::string> GetSymmetricTensorIntegrationPointDataLabels(int block_id) const ;

  std::vector<std::string> GetFullTensorIntegrationPointDataLabels(int block_id) const ;

  HostScalarNodeView GetHostScalarNodeData(int field_id);

  HostVectorNodeView GetHostVectorNodeData(int field_id);

  HostSymTensorIntPtView GetHostSymTensorIntegrationPointData(int block_id,
                                                              int field_id,
                                                              nimble::Step step);

  HostFullTensorIntPtView GetHostFullTensorIntegrationPointData(int block_id,
                                                                int field_id,
                                                                nimble::Step step);

  HostScalarElemView GetHostScalarElementData(int block_id,
                                              int field_id);

  HostSymTensorElemView GetHostSymTensorElementData(int block_id,
                                                    int field_id);

  HostFullTensorElemView GetHostFullTensorElementData(int block_id,
                                                      int field_id);

  DeviceScalarNodeView GetDeviceScalarNodeData(int field_id);

  DeviceVectorNodeView GetDeviceVectorNodeData(int field_id);

  DeviceSymTensorIntPtView GetDeviceSymTensorIntegrationPointData(int block_id,
                                                                  int field_id,
                                                                  nimble::Step step);

  DeviceFullTensorIntPtView GetDeviceFullTensorIntegrationPointData(int block_id,
                                                                    int field_id,
                                                                    nimble::Step step);

  DeviceScalarElemView GetDeviceScalarElementData(int block_id,
                                                  int field_id);

  DeviceSymTensorElemView GetDeviceSymTensorElementData(int block_id,
                                                        int field_id);

  DeviceFullTensorElemView GetDeviceFullTensorElementData(int block_id,
                                                          int field_id);

  DeviceScalarNodeGatheredView GatherScalarNodeData(int field_id,
                                                    int num_elements,
                                                    int num_nodes_per_element,
                                                    DeviceElementConnectivityView elem_conn_d,
                                                    DeviceScalarNodeGatheredView gathered_view_d);

  DeviceVectorNodeGatheredView GatherVectorNodeData(int field_id,
                                                    int num_elements,
                                                    int num_nodes_per_element,
                                                    DeviceElementConnectivityView elem_conn_d,
                                                    DeviceVectorNodeGatheredView gathered_view_d);

  int AllocateElementData(int block_id,
                          nimble::Length length,
                          std::string label,
                          int num_objects);

  int AllocateIntegrationPointData(int block_id,
                                   nimble::Length length,
                                   std::string label,
                                   int num_objects,
                                   std::vector<double> initial_value = std::vector<double>());

  void ScatterScalarNodeData(int field_id,
                             int num_elements,
                             int num_nodes_per_element,
                             DeviceElementConnectivityView elem_conn_d,
                             DeviceScalarNodeGatheredView gathered_view_d);

  void ScatterVectorNodeData(int field_id,
                             int num_elements,
                             int num_nodes_per_element,
                             DeviceElementConnectivityView elem_conn_d,
                             DeviceVectorNodeGatheredView gathered_view_d);

#ifndef KOKKOS_ENABLE_QTHREADS
  void ScatterScalarNodeDataUsingKokkosScatterView(int field_id,
                                                   int num_elements,
                                                   int num_nodes_per_element,
                                                   DeviceElementConnectivityView elem_conn_d,
                                                   DeviceScalarNodeGatheredView gathered_view_d);
#endif

  std::map<int, nimble_kokkos::Block>& GetBlocks() { return blocks_; }

  ////// Temporary Functions
  nimble_kokkos::ExodusOutputManager& GetExodusOutputManager()
  { return exodus_output_manager_; }

  std::vector<nimble_kokkos::DeviceVectorNodeGatheredView>& GetGatheredRefCoord()
  { return gathered_reference_coordinate_d; }

  std::vector<nimble_kokkos::DeviceVectorNodeGatheredView>& GetGatheredDisp()
  { return gathered_displacement_d; }

  std::vector<nimble_kokkos::DeviceVectorNodeGatheredView>& GetGatheredInternalForce()
  { return gathered_internal_force_d; }

  std::vector<nimble_kokkos::DeviceVectorNodeGatheredView>& GetGatheredContactForce()
  { return gathered_contact_force_d; }
  ///////////////////////////

protected:

  void InitializeGatheredVectors(const nimble::GenesisMesh &mesh_);

protected:

  using Data = std::unique_ptr< FieldBase >;

  std::map<std::string, int> field_label_to_field_id_map_;

  //! Blocks
  std::map<int, nimble_kokkos::Block> blocks_;

  std::vector< Data > host_node_data_;
  std::vector< Data > device_node_data_;
  std::map<int, int> field_id_to_host_node_data_index_;
  std::map<int, int> field_id_to_device_node_data_index_;

  std::map<int, int> block_id_to_element_data_index_;
  std::vector< std::vector< Data > > host_element_data_;
  std::vector< std::vector< Data > > device_element_data_;
  std::vector< std::map<int, int> > field_id_to_host_element_data_index_;
  std::vector< std::map<int, int> > field_id_to_device_element_data_index_;

  std::map<int, int> block_id_to_integration_point_data_index_;
  std::vector< std::vector< Data > > host_integration_point_data_step_n_;
  std::vector< std::vector< Data > > host_integration_point_data_step_np1_;
  std::vector< std::vector< Data > > device_integration_point_data_step_n_;
  std::vector< std::vector< Data > > device_integration_point_data_step_np1_;
  std::vector< std::map<int, int> > field_id_to_host_integration_point_data_index_;
  std::vector< std::map<int, int> > field_id_to_device_integration_point_data_index_;

  nimble_kokkos::ExodusOutputManager exodus_output_manager_;

  //--- Work arrays
  std::vector<nimble_kokkos::DeviceVectorNodeGatheredView> gathered_reference_coordinate_d;
  std::vector<nimble_kokkos::DeviceVectorNodeGatheredView> gathered_displacement_d;
  std::vector<nimble_kokkos::DeviceVectorNodeGatheredView> gathered_internal_force_d;
  std::vector<nimble_kokkos::DeviceVectorNodeGatheredView> gathered_contact_force_d;

};

} // namespace

#endif<|MERGE_RESOLUTION|>--- conflicted
+++ resolved
@@ -74,7 +74,6 @@
 
   ~ModelData() override = default;
 
-<<<<<<< HEAD
   //--- Common interface from nimble::ModelDataBase
 
   /// \brief Allocate data storage for a node-based quantity
@@ -83,18 +82,10 @@
   /// \param label
   /// \param num_objects
   /// \return Field ID for the data allocated
-=======
-  //--- Common interface from base class
-
-  int GetFieldId(const std::string& field_label) const override
-  { return field_label_to_field_id_map_.at(field_label); }
-
->>>>>>> 4d6a5bf5
   int AllocateNodeData(nimble::Length length,
                        std::string label,
                        int num_objects) override;
 
-<<<<<<< HEAD
   /// \brief Returns the field ID for a specific label
   ///
   /// \param field_label Label for a stored quantity
@@ -113,6 +104,10 @@
   /// \param material_factory_base Shared pointer to the material factory
   void InitializeBlocks(nimble::DataManager &data_manager,
                         const std::shared_ptr<MaterialFactoryType> &material_factory_base) override;
+
+  Viewify GetScalarNodeData(const std::string& label) override;
+
+  void ComputeLumpedMass(nimble::DataManager &data_manager) override;
 
   /// \brief Swap states between time n and time (n+1)
   ///
@@ -131,18 +126,6 @@
                                    std::string label,
                                    int num_objects,
                                    std::vector<double> initial_value = std::vector<double>());
-=======
-  void SetReferenceCoordinates(const nimble::GenesisMesh &mesh) override;
-
-  void InitializeBlocks(nimble::DataManager &data_manager,
-                        const std::shared_ptr<MaterialFactoryType> &material_factory_base) override;
-
-  Viewify GetScalarNodeData(const std::string& label) override;
-
-  void ComputeLumpedMass(nimble::DataManager &data_manager) override;
-
-  //--- Specific routines
->>>>>>> 4d6a5bf5
 
   std::vector<int> GetBlockIds() const ;
 
