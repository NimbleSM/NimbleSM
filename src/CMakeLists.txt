
target_sources(nimble PRIVATE
  ${CMAKE_CURRENT_LIST_DIR}/nimble_data_manager.cc
  ${CMAKE_CURRENT_LIST_DIR}/nimble_data_utils.cc
  ${CMAKE_CURRENT_LIST_DIR}/nimble_mesh_utils.cc
  ${CMAKE_CURRENT_LIST_DIR}/nimble_tpetra_utils.cc
  ${CMAKE_CURRENT_LIST_DIR}/nimble_block.cc
  ${CMAKE_CURRENT_LIST_DIR}/nimble_element.cc
  ${CMAKE_CURRENT_LIST_DIR}/nimble_exodus_output.cc
  ${CMAKE_CURRENT_LIST_DIR}/nimble_boundary_condition.cc
  ${CMAKE_CURRENT_LIST_DIR}/nimble_parser.cc
  ${CMAKE_CURRENT_LIST_DIR}/nimble_boundary_condition_manager.cc
  ${CMAKE_CURRENT_LIST_DIR}/nimble_genesis_mesh.cc
  ${CMAKE_CURRENT_LIST_DIR}/nimble_material.cc
  ${CMAKE_CURRENT_LIST_DIR}/nimble_material_factory.cc
  ${CMAKE_CURRENT_LIST_DIR}/nimble_material_factory_util.cc
  ${CMAKE_CURRENT_LIST_DIR}/nimble_expression_parser.cc
  ${CMAKE_CURRENT_LIST_DIR}/nimble_linear_solver.cc
  ${CMAKE_CURRENT_LIST_DIR}/nimble_contact_entity.cc
  ${CMAKE_CURRENT_LIST_DIR}/nimble_contact_manager.cc)

set(NIMBLE_PUBLIC_HEADERS
  ${CMAKE_CURRENT_LIST_DIR}/nimble_data_manager.h
  ${CMAKE_CURRENT_LIST_DIR}/nimble_data_utils.h
  ${CMAKE_CURRENT_LIST_DIR}/nimble_mesh_utils.h
  ${CMAKE_CURRENT_LIST_DIR}/nimble_tpetra_utils.h
  ${CMAKE_CURRENT_LIST_DIR}/nimble_block.h
  ${CMAKE_CURRENT_LIST_DIR}/nimble_element.h
  ${CMAKE_CURRENT_LIST_DIR}/nimble_exodus_output.h
  ${CMAKE_CURRENT_LIST_DIR}/nimble_boundary_condition.h
  ${CMAKE_CURRENT_LIST_DIR}/nimble_parser.h
  ${CMAKE_CURRENT_LIST_DIR}/nimble_boundary_condition_manager.h
  ${CMAKE_CURRENT_LIST_DIR}/nimble_genesis_mesh.h
  ${CMAKE_CURRENT_LIST_DIR}/nimble_material.h
  ${CMAKE_CURRENT_LIST_DIR}/nimble_material_factory.h
  ${CMAKE_CURRENT_LIST_DIR}/nimble_material_factory_util.h
  ${CMAKE_CURRENT_LIST_DIR}/nimble_expression_parser.h
  ${CMAKE_CURRENT_LIST_DIR}/nimble_linear_solver.h
  ${CMAKE_CURRENT_LIST_DIR}/nimble_contact_interface.h
  ${CMAKE_CURRENT_LIST_DIR}/nimble_contact_entity.h
  ${CMAKE_CURRENT_LIST_DIR}/nimble_contact_manager.h
  ${CMAKE_CURRENT_LIST_DIR}/nimble_utils.h
  ${CMAKE_CURRENT_LIST_DIR}/nimble_version.h
  ${CMAKE_CURRENT_LIST_DIR}/nimble_view.h)

if(NIMBLE_HAVE_KOKKOS)
  set(NIMBLE_PUBLIC_HEADERS ${NIMBLE_PUBLIC_HEADERS}
    ${CMAKE_CURRENT_LIST_DIR}/nimble_kokkos_defs.h
    ${CMAKE_CURRENT_LIST_DIR}/nimble_kokkos_block_material_interface.h
    ${CMAKE_CURRENT_LIST_DIR}/nimble_kokkos_block_material_interface_factory.h
    ${CMAKE_CURRENT_LIST_DIR}/nimble_kokkos_contact_defs.h)
endif()

if(NIMBLE_HAVE_MPI)
  set(NIMBLE_PUBLIC_HEADERS ${NIMBLE_PUBLIC_HEADERS}
    ${CMAKE_CURRENT_LIST_DIR}/nimble.mpi.mpicontext.h
    ${CMAKE_CURRENT_LIST_DIR}/nimble.mpi.rank_clique_reducer.h
    ${CMAKE_CURRENT_LIST_DIR}/nimble.mpi.reduction.h
    ${CMAKE_CURRENT_LIST_DIR}/nimble.mpi.reduction_utils.h
    ${CMAKE_CURRENT_LIST_DIR}/nimble.mpi.serialization.h
    ${CMAKE_CURRENT_LIST_DIR}/nimble.mpi.utils.h
    ${CMAKE_CURRENT_LIST_DIR}/nimble.quanta.h
    ${CMAKE_CURRENT_LIST_DIR}/nimble.quanta.arrayview.h
    ${CMAKE_CURRENT_LIST_DIR}/nimble.quanta.stopwatch.h)
endif()

IF(NOT NIMBLE_HAVE_KOKKOS)
  target_sources(nimble PRIVATE ${CMAKE_CURRENT_LIST_DIR}/nimble_rve.cc)
  set(NIMBLE_PUBLIC_HEADERS ${NIMBLE_PUBLIC_HEADERS} ${CMAKE_CURRENT_LIST_DIR}/nimble_rve.h)
ENDIF()

IF(NIMBLE_HAVE_UQ)
  target_sources(nimble PRIVATE ${CMAKE_CURRENT_LIST_DIR}/nimble_uq.cc)
ENDIF()

add_executable(NimbleSM_Serial nimble_serial.cc)
target_link_libraries(NimbleSM_Serial PRIVATE nimble::nimble)

if (NIMBLE_HAVE_TRILINOS)
  add_executable(NimbleSM_Tpetra nimble_tpetra.cc)
  target_link_libraries(NimbleSM_Tpetra PRIVATE nimble::nimble)
endif()

IF(NIMBLE_HAVE_MPI)
  target_sources(nimble PRIVATE
    ${CMAKE_CURRENT_LIST_DIR}/nimble.mpi.reduction_utils.cc
    ${CMAKE_CURRENT_LIST_DIR}/nimble.mpi.reduction.cc
    )
  add_executable(NimbleSM_MPI nimble_mpi.cc)
  target_link_libraries(NimbleSM_MPI PRIVATE nimble::nimble)
ENDIF()

IF(NIMBLE_HAVE_QTHREADS)
  add_executable(NimbleSM_Qthreads nimble_qthread.cc ${NIMBLE_SOURCES})
  target_link_libraries(NimbleSM_Qthreads ${LAME_LIBS} ${Exodus_LIBS} ${bvh_LIBS} ${Qthreads_LIBS})
ENDIF()

IF(NIMBLE_HAVE_KOKKOS)
<<<<<<< HEAD
  target_sources(nimble PRIVATE
    ${CMAKE_CURRENT_LIST_DIR}/nimble_kokkos_material_factory.cc
    ${CMAKE_CURRENT_LIST_DIR}/nimble_kokkos_data_manager.cc
    ${CMAKE_CURRENT_LIST_DIR}/nimble_exodus_output_manager.cc
    ${CMAKE_CURRENT_LIST_DIR}/nimble_kokkos_block.cc)

  set(NIMBLE_PUBLIC_HEADERS ${NIMBLE_PUBLIC_HEADERS}
    ${CMAKE_CURRENT_LIST_DIR}/nimble_kokkos_material_factory.h
    ${CMAKE_CURRENT_LIST_DIR}/nimble_kokkos_data_manager.h
    ${CMAKE_CURRENT_LIST_DIR}/nimble_exodus_output_manager.h
    ${CMAKE_CURRENT_LIST_DIR}/nimble_kokkos_block.h)

  add_executable(NimbleSM_Kokkos nimble_kokkos.cc)
=======
  target_sources(nimble PRIVATE ${CMAKE_CURRENT_LIST_DIR}/nimble_kokkos_material_factory.cc
                 ${CMAKE_CURRENT_LIST_DIR}/nimble_kokkos_data_manager.cc
                 ${CMAKE_CURRENT_LIST_DIR}/nimble_exodus_output_manager.cc
                 ${CMAKE_CURRENT_LIST_DIR}/nimble_kokkos_block.cc
		 ${CMAKE_CURRENT_LIST_DIR}/nimble_kokkos_block_material_interface.cc)

  add_executable(NimbleSM_Kokkos nimble_kokkos.cc nimble.mpi.reduction.cc nimble.mpi.reduction_utils.cc)
>>>>>>> df2878a6
  target_link_libraries(NimbleSM_Kokkos nimble::nimble Trilinos::Trilinos MPI::MPI_CXX)
ENDIF()

set_target_properties(nimble PROPERTIES PUBLIC_HEADER "${NIMBLE_PUBLIC_HEADERS}")<|MERGE_RESOLUTION|>--- conflicted
+++ resolved
@@ -96,12 +96,12 @@
 ENDIF()
 
 IF(NIMBLE_HAVE_KOKKOS)
-<<<<<<< HEAD
   target_sources(nimble PRIVATE
     ${CMAKE_CURRENT_LIST_DIR}/nimble_kokkos_material_factory.cc
     ${CMAKE_CURRENT_LIST_DIR}/nimble_kokkos_data_manager.cc
     ${CMAKE_CURRENT_LIST_DIR}/nimble_exodus_output_manager.cc
-    ${CMAKE_CURRENT_LIST_DIR}/nimble_kokkos_block.cc)
+    ${CMAKE_CURRENT_LIST_DIR}/nimble_kokkos_block.cc
+    ${CMAKE_CURRENT_LIST_DIR}/nimble_kokkos_block_material_interface.cc)
 
   set(NIMBLE_PUBLIC_HEADERS ${NIMBLE_PUBLIC_HEADERS}
     ${CMAKE_CURRENT_LIST_DIR}/nimble_kokkos_material_factory.h
@@ -110,15 +110,6 @@
     ${CMAKE_CURRENT_LIST_DIR}/nimble_kokkos_block.h)
 
   add_executable(NimbleSM_Kokkos nimble_kokkos.cc)
-=======
-  target_sources(nimble PRIVATE ${CMAKE_CURRENT_LIST_DIR}/nimble_kokkos_material_factory.cc
-                 ${CMAKE_CURRENT_LIST_DIR}/nimble_kokkos_data_manager.cc
-                 ${CMAKE_CURRENT_LIST_DIR}/nimble_exodus_output_manager.cc
-                 ${CMAKE_CURRENT_LIST_DIR}/nimble_kokkos_block.cc
-		 ${CMAKE_CURRENT_LIST_DIR}/nimble_kokkos_block_material_interface.cc)
-
-  add_executable(NimbleSM_Kokkos nimble_kokkos.cc nimble.mpi.reduction.cc nimble.mpi.reduction_utils.cc)
->>>>>>> df2878a6
   target_link_libraries(NimbleSM_Kokkos nimble::nimble Trilinos::Trilinos MPI::MPI_CXX)
 ENDIF()
 
