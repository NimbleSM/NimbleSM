spack:
  definitions:
    - compilers: [gcc@11.4.0]
    - mpis:
        - mpich@3.4.2
    - core-packages:
        - kokkos@4.0 +openmp +serial
    - packages: []
    - when: env["NimbleSM_ENABLE_TRILINOS"] == "ON"
      packages:
        - trilinos@14.0.0 +openmp +exodus
<<<<<<< HEAD
=======
    - when: env["NimbleSM_ENABLE_TRILINOS"] == "OFF"
      core-packages:
        - kokkos@4.0 +openmp +serial
>>>>>>> 5e94591a
    - when: env["NimbleSM_ENABLE_TRILINOS"] == "OFF"
      packages:
        - seacas@2022-10-14 -x11 ^hdf5@1.14.1 ^fmt@9.1.0
    - when: ( env["NimbleSM_ENABLE_ARBORX"] == "ON" ) and ( env["NimbleSM_ENABLE_TRILINOS"] == "ON" )
      packages:
        - arborx@1.4.1 +openmp +mpi +trilinos
    - when: ( env["NimbleSM_ENABLE_ARBORX"] == "ON" ) and ( env["NimbleSM_ENABLE_TRILINOS"] == "OFF" )
      packages:
        - arborx@1.4.1 +openmp +mpi
  specs:
    - matrix:
        - [$mpis]
        - [$%compilers]
        - [arch=linux-ubuntu20.04-x86_64_v3]
    - matrix:
        - [$core-packages]
        - [$%compilers]
        - [arch=linux-ubuntu20.04-x86_64_v3]
    - matrix:
        - [$packages]
        - [$^mpis]
        - [$%compilers]
        - [arch=linux-ubuntu20.04-x86_64_v3]
  concretizer:
    unify: true
  config:
    install_tree: /opt/software
  view: /opt/view<|MERGE_RESOLUTION|>--- conflicted
+++ resolved
@@ -3,18 +3,14 @@
     - compilers: [gcc@11.4.0]
     - mpis:
         - mpich@3.4.2
-    - core-packages:
-        - kokkos@4.0 +openmp +serial
+    - core-packages: []
     - packages: []
     - when: env["NimbleSM_ENABLE_TRILINOS"] == "ON"
       packages:
         - trilinos@14.0.0 +openmp +exodus
-<<<<<<< HEAD
-=======
     - when: env["NimbleSM_ENABLE_TRILINOS"] == "OFF"
       core-packages:
         - kokkos@4.0 +openmp +serial
->>>>>>> 5e94591a
     - when: env["NimbleSM_ENABLE_TRILINOS"] == "OFF"
       packages:
         - seacas@2022-10-14 -x11 ^hdf5@1.14.1 ^fmt@9.1.0
