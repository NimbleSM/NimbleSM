spack:
  definitions:
<<<<<<< HEAD
    - compilers: [gcc@11.1.0]
    - packages:
        - kokkos@4.0 +openmp +serial
        - mpich@3.4.2
    - when: env["NimbleSM_ENABLE_TRILINOS"] == "ON"
      packages:
        - trilinos@14.0.0 +openmp +exodus -mpi ^hdf5~mpi
=======
    - compilers: [gcc@11.4.0]
    - packages:
        - mpich@3.4.2
    - when: env["NimbleSM_ENABLE_TRILINOS"] == "ON"
      packages:
        - trilinos@14.0.0 +openmp +exodus -mpi ^hdf5~mpi ^cgns~mpi
>>>>>>> 5e94591a
    - when: env["NimbleSM_ENABLE_TRILINOS"] == "OFF"
      packages:
        - kokkos@4.0 +openmp +serial
        - seacas@2022-10-14 -x11 -mpi ^hdf5@1.14.1 ^fmt@9.1.0
    - when: ( env["NimbleSM_ENABLE_ARBORX"] == "ON" ) and ( env["NimbleSM_ENABLE_TRILINOS"] == "ON" )
      packages:
        - arborx@1.4.1 +openmp -mpi +trilinos
    - when: ( env["NimbleSM_ENABLE_ARBORX"] == "ON" ) and ( env["NimbleSM_ENABLE_TRILINOS"] == "OFF" )
      packages:
        - arborx@1.4.1 +openmp -mpi
  specs:
    - matrix:
        - [$packages]
        - [$%compilers]
        - [arch=linux-ubuntu20.04-x86_64_v3]
  concretizer:
    unify: true
  config:
    install_tree: /opt/software
  view: /opt/view<|MERGE_RESOLUTION|>--- conflicted
+++ resolved
@@ -1,21 +1,11 @@
 spack:
   definitions:
-<<<<<<< HEAD
-    - compilers: [gcc@11.1.0]
-    - packages:
-        - kokkos@4.0 +openmp +serial
-        - mpich@3.4.2
-    - when: env["NimbleSM_ENABLE_TRILINOS"] == "ON"
-      packages:
-        - trilinos@14.0.0 +openmp +exodus -mpi ^hdf5~mpi
-=======
     - compilers: [gcc@11.4.0]
     - packages:
         - mpich@3.4.2
     - when: env["NimbleSM_ENABLE_TRILINOS"] == "ON"
       packages:
         - trilinos@14.0.0 +openmp +exodus -mpi ^hdf5~mpi ^cgns~mpi
->>>>>>> 5e94591a
     - when: env["NimbleSM_ENABLE_TRILINOS"] == "OFF"
       packages:
         - kokkos@4.0 +openmp +serial
